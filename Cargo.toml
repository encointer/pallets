--- conflicted
+++ resolved
@@ -28,41 +28,22 @@
 
 [workspace.dependencies]
 # local pin
-<<<<<<< HEAD
-encointer-ceremonies-assignment = { path = "ceremonies/assignment", default-features = false, version = "7.0.0" }
-encointer-meetup-validation = { path = "ceremonies/meetup-validation", default-features = false, version = "7.0.0" }
-encointer-primitives = { path = "primitives", default-features = false, features = ["serde_derive"], version = "7.0.0" }
-encointer-rpc = { path = "rpc", version = "7.0.0" }
+encointer-ceremonies-assignment = { path = "ceremonies/assignment", default-features = false, version = "7.1.0" }
+encointer-meetup-validation = { path = "ceremonies/meetup-validation", default-features = false, version = "7.1.0" }
+encointer-primitives = { path = "primitives", default-features = false, features = ["serde_derive"], version = "7.1.0" }
+encointer-rpc = { path = "rpc", version = "7.1.0" }
 ep-core = { path = "primitives/core", default-features = false, version = "7.0.0" }
-pallet-encointer-balances = { path = "balances", default-features = false, version = "7.0.0" }
-pallet-encointer-ceremonies = { path = "ceremonies", default-features = false, version = "7.0.0" }
-pallet-encointer-communities = { path = "communities", default-features = false, version = "7.0.0" }
-pallet-encointer-reputation-commitments = { path = "reputation-commitments", default-features = false, version = "7.0.0" }
-pallet-encointer-scheduler = { path = "scheduler", default-features = false, version = "7.0.0" }
+pallet-encointer-balances = { path = "balances", default-features = false, version = "7.1.0" }
+pallet-encointer-ceremonies = { path = "ceremonies", default-features = false, version = "7.1.0" }
+pallet-encointer-communities = { path = "communities", default-features = false, version = "7.1.0" }
+pallet-encointer-reputation-commitments = { path = "reputation-commitments", default-features = false, version = "7.1.0" }
+pallet-encointer-scheduler = { path = "scheduler", default-features = false, version = "7.1.0" }
 test-utils = { path = "test-utils" }
 # rpc apis
-encointer-balances-tx-payment-rpc-runtime-api = { path = "balances-tx-payment/rpc/runtime-api", version = "7.0.0" }
-pallet-encointer-bazaar-rpc-runtime-api = { path = "bazaar/rpc/runtime-api", version = "7.0.0" }
-pallet-encointer-ceremonies-rpc-runtime-api = { path = "ceremonies/rpc/runtime-api", version = "7.0.0" }
-pallet-encointer-communities-rpc-runtime-api = { path = "communities/rpc/runtime-api", version = "7.0.0" }
-=======
-encointer-ceremonies-assignment = { path = "ceremonies/assignment", default-features = false, version = "6.1.0" }
-encointer-meetup-validation = { path = "ceremonies/meetup-validation", default-features = false, version = "6.1.0" }
-encointer-primitives = { path = "primitives", default-features = false, features = ["serde_derive"], version = "6.1.0" }
-encointer-rpc = { path = "rpc", version = "6.1.0" }
-ep-core = { path = "primitives/core", default-features = false, version = "6.0.0" }
-pallet-encointer-balances = { path = "balances", default-features = false, version = "6.1.0" }
-pallet-encointer-ceremonies = { path = "ceremonies", default-features = false, version = "6.1.0" }
-pallet-encointer-communities = { path = "communities", default-features = false, version = "6.1.0" }
-pallet-encointer-reputation-commitments = { path = "reputation-commitments", default-features = false, version = "6.1.0" }
-pallet-encointer-scheduler = { path = "scheduler", default-features = false, version = "6.1.0" }
-test-utils = { path = "test-utils" }
-# rpc apis
-encointer-balances-tx-payment-rpc-runtime-api = { path = "balances-tx-payment/rpc/runtime-api", version = "6.1.0" }
-pallet-encointer-bazaar-rpc-runtime-api = { path = "bazaar/rpc/runtime-api", version = "6.1.0" }
-pallet-encointer-ceremonies-rpc-runtime-api = { path = "ceremonies/rpc/runtime-api", version = "6.1.0" }
-pallet-encointer-communities-rpc-runtime-api = { path = "communities/rpc/runtime-api", version = "6.1.0" }
->>>>>>> c7aa9b4b
+encointer-balances-tx-payment-rpc-runtime-api = { path = "balances-tx-payment/rpc/runtime-api", version = "7.1.0" }
+pallet-encointer-bazaar-rpc-runtime-api = { path = "bazaar/rpc/runtime-api", version = "7.1.0" }
+pallet-encointer-ceremonies-rpc-runtime-api = { path = "ceremonies/rpc/runtime-api", version = "7.1.0" }
+pallet-encointer-communities-rpc-runtime-api = { path = "communities/rpc/runtime-api", version = "7.1.0" }
 
 # various
 array-bytes = "6.1.0"
