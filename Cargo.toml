[workspace]
members = [
<<<<<<< HEAD
  'balances',
  'balances-tx-payment',
  'balances-tx-payment/rpc',
  'balances-tx-payment/rpc/runtime-api',
  'bazaar',
  'bazaar/rpc',
  'bazaar/rpc/runtime-api',
  'ceremonies',
  'ceremonies/rpc',
  'ceremonies/rpc/runtime-api',
  'ceremonies/assignment',
  'communities',
  'communities/rpc',
  'communities/rpc/runtime-api',
  #'personhood-oracle',
  'primitives',
  'primitives/core',
  'rpc',
  'scheduler',
  #'sybil-gate-template',
  'test-utils',
=======
    'balances',
    'balances-tx-payment',
    'balances-tx-payment/rpc',
    'balances-tx-payment/rpc/runtime-api',
    'bazaar',
    'bazaar/rpc',
    'bazaar/rpc/runtime-api',
    'ceremonies',
    'ceremonies/rpc',
    'ceremonies/rpc/runtime-api',
    'ceremonies/assignment',
    'communities',
    'communities/rpc',
    'communities/rpc/runtime-api',
    'faucet',
    'primitives',
    'primitives/core',
    'reputation-commitments',
    'rpc',
    'scheduler',
    'test-utils',
>>>>>>> 2f380d54
]

#[patch."https://github.com/encointer/substrate-fixed"]
#substrate-fixed = { path = "../substrate-fixed"}
#
#[patch."https://github.com/encointer/typenum"]
#typenum = { path = "../typenum"}

#[patch."https://github.com/encointer/geohash"]
#geohash = { path = "../geohash"}<|MERGE_RESOLUTION|>--- conflicted
+++ resolved
@@ -1,28 +1,5 @@
 [workspace]
 members = [
-<<<<<<< HEAD
-  'balances',
-  'balances-tx-payment',
-  'balances-tx-payment/rpc',
-  'balances-tx-payment/rpc/runtime-api',
-  'bazaar',
-  'bazaar/rpc',
-  'bazaar/rpc/runtime-api',
-  'ceremonies',
-  'ceremonies/rpc',
-  'ceremonies/rpc/runtime-api',
-  'ceremonies/assignment',
-  'communities',
-  'communities/rpc',
-  'communities/rpc/runtime-api',
-  #'personhood-oracle',
-  'primitives',
-  'primitives/core',
-  'rpc',
-  'scheduler',
-  #'sybil-gate-template',
-  'test-utils',
-=======
     'balances',
     'balances-tx-payment',
     'balances-tx-payment/rpc',
@@ -44,7 +21,6 @@
     'rpc',
     'scheduler',
     'test-utils',
->>>>>>> 2f380d54
 ]
 
 #[patch."https://github.com/encointer/substrate-fixed"]
