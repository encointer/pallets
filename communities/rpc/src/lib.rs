// Copyright (c) 2019 Alain Brenzikofer
// This file is part of Encointer
//
// Encointer is free software: you can redistribute it and/or modify
// it under the terms of the GNU General Public License as published by
// the Free Software Foundation, either version 3 of the License, or
// (at your option) any later version.
//
// Encointer is distributed in the hope that it will be useful,
// but WITHOUT ANY WARRANTY; without even the implied warranty of
// MERCHANTABILITY or FITNESS FOR A PARTICULAR PURPOSE.  See the
// GNU General Public License for more details.
//
// You should have received a copy of the GNU General Public License
// along with Encointer.  If not, see <http://www.gnu.org/licenses/>.

#[cfg(test)]
mod tests;

use encointer_rpc::Error;
use jsonrpsee::{core::RpcResult, proc_macros::rpc};
use sp_api::{Decode, Encode, HeaderT, ProvideRuntimeApi};
use sp_blockchain::HeaderBackend;
use sp_runtime::traits::Block as BlockT;
use std::sync::Arc;

use encointer_communities_rpc_runtime_api::CommunitiesApi as CommunitiesRuntimeApi;
use encointer_primitives::{
	balances::BalanceEntry,
	communities::{consts::CACHE_DIRTY_KEY, CidName, CommunityIdentifier, Location},
};
use parking_lot::RwLock;
use sp_api::offchain::{OffchainStorage, STORAGE_PREFIX};

const CIDS_KEY: &[u8; 4] = b"cids";

#[rpc(client, server)]
pub trait CommunitiesApi<BlockHash, AccountId, BlockNumber>
where
	AccountId: 'static + Encode + Decode + Send + Sync,
	BlockNumber: 'static + Encode + Decode + Send + Sync,
{
	#[method(name = "encointer_getAllCommunities")]
	fn communities_get_all(&self, at: Option<BlockHash>) -> RpcResult<Vec<CidName>>;

	#[method(name = "encointer_getLocations")]
	fn communities_get_locations(
		&self,
		cid: CommunityIdentifier,
		at: Option<BlockHash>,
	) -> RpcResult<Vec<Location>>;

	#[method(name = "encointer_getAllBalances")]
	fn communities_get_all_balances(
		&self,
		account: AccountId,
		at: Option<BlockHash>,
	) -> RpcResult<Vec<(CommunityIdentifier, BalanceEntry<BlockNumber>)>>;
}

pub struct CommunitiesRpc<Client, Block, S> {
	client: Arc<Client>,
	storage: Arc<RwLock<S>>,
	offchain_indexing: bool,
	_marker: std::marker::PhantomData<Block>,
}

impl<C, Block, S> CommunitiesRpc<C, Block, S>
where
	S: 'static + OffchainStorage,
{
	/// Create new `Communities` with the given reference to the client and to the offchain storage
	pub fn new(client: Arc<C>, storage: S, offchain_indexing: bool) -> Self {
		CommunitiesRpc {
			client,
			storage: Arc::new(RwLock::new(storage)),
			offchain_indexing,
			_marker: Default::default(),
		}
	}

	/// Check if cache was marked dirty by the runtime
	pub fn cache_dirty(&self) -> bool {
		match self.storage.read().get(STORAGE_PREFIX, CACHE_DIRTY_KEY) {
			Some(d) => Decode::decode(&mut d.as_slice()).unwrap_or_else(|e| {
				log::error!("Cache dirty bit: {:?}", e);
				log::info!("Defaulting to dirty == true");
				true
			}),
			None => {
				log::warn!("Cache dirty bit is none. This is fine if no community is registered.");
				true
			},
		}
	}

	pub fn get_storage<V: Decode>(&self, key: &[u8]) -> RpcResult<Option<V>> {
		self.storage
			.read()
			.get(STORAGE_PREFIX, key)
			.map(|v| Decode::decode(&mut v.as_slice()))
			.transpose()
			.map_err(|e| Error::OffchainStorageDecodeError(e.to_string()).into())
	}

	pub fn set_storage<V: Encode>(&self, key: &[u8], val: &V) {
		self.storage.write().set(STORAGE_PREFIX, key, &val.encode());
	}
}

macro_rules! refresh_cache {
	($self:ident, $at:ident) => {
		log::info!("refreshing cache.....");
		let api = $self.client.runtime_api();
		let at = $at.unwrap_or_else(|| $self.client.info().best_hash);
<<<<<<< HEAD
		let cids = api.get_cids(at).map_err(|e| Error::Runtime(e.into()))?;
=======
		let cids = api.get_cids(at.clone()).map_err(|e| Error::Runtime(e.into()))?;
>>>>>>> cfb9e9d0
		let mut cid_names: Vec<CidName> = vec![];

		for cid in cids.iter() {
			$self.get_storage(&cid.as_array())?.map_or_else(
				|| warn_storage_inconsistency(cid),
				|name| cid_names.push(CidName::new(*cid, name)),
			)
		}

		$self.set_storage(CIDS_KEY, &cid_names);

		for cid in cids.iter() {
			let cache_key = &(CIDS_KEY, cid).encode()[..];
			let loc = api.get_locations(at, &cid).map_err(|e| Error::Runtime(e.into()))?;

			$self.set_storage(cache_key, &loc);
		}
		$self.set_storage(CACHE_DIRTY_KEY, &false);
	};
}

type BlockNumberFor<B> = <<B as BlockT>::Header as HeaderT>::Number;

impl<C, Block, S, AccountId>
	CommunitiesApiServer<<Block as BlockT>::Hash, AccountId, BlockNumberFor<Block>>
	for CommunitiesRpc<C, Block, S>
where
	AccountId: 'static + Clone + Encode + Decode + Send + Sync + PartialEq,
	Block: BlockT,
	C: Send + Sync + 'static + ProvideRuntimeApi<Block> + HeaderBackend<Block>,
	C::Api: CommunitiesRuntimeApi<Block, AccountId, BlockNumberFor<Block>>,
	S: 'static + OffchainStorage,
{
	fn communities_get_all(&self, at: Option<<Block as BlockT>::Hash>) -> RpcResult<Vec<CidName>> {
		if !self.offchain_indexing {
			return Err(Error::OffchainIndexingDisabled("communities_getAll".to_string()).into())
		}

		if self.cache_dirty() {
			refresh_cache!(self, at);
		}

		match self.get_storage(CIDS_KEY)? {
			Some(cids) => {
				log::info!("Using cached community list: {:?}", cids);
				Ok(cids)
			},
			None => Err(Error::OffchainStorageNotFound(format!("{CIDS_KEY:?}")).into()),
		}
	}

	fn communities_get_locations(
		&self,
		cid: CommunityIdentifier,
		at: Option<<Block as BlockT>::Hash>,
	) -> RpcResult<Vec<Location>> {
		if !self.offchain_indexing {
			return Err(Error::OffchainIndexingDisabled("communities_getAll".to_string()).into())
		}

		if self.cache_dirty() {
			refresh_cache!(self, at);
		}

		let cache_key = &(CIDS_KEY, cid).encode()[..];
		match self.get_storage::<Vec<Location>>(cache_key)? {
			Some(loc) => {
				log::info!("Using cached location list with len {}", loc.len());
				Ok(loc)
			},
			None => Err(Error::OffchainStorageNotFound(format!("{cache_key:?}")).into()),
		}
	}

	fn communities_get_all_balances(
		&self,
		account: AccountId,
		at: Option<<Block as BlockT>::Hash>,
	) -> RpcResult<Vec<(CommunityIdentifier, BalanceEntry<BlockNumberFor<Block>>)>> {
		let api = self.client.runtime_api();
		let at = at.unwrap_or_else(|| self.client.info().best_hash);
		Ok(api.get_all_balances(at, &account).map_err(|e| Error::Runtime(e.into()))?)
	}
}

/// This should never happen!
fn warn_storage_inconsistency(cid: &CommunityIdentifier) {
	log::warn!("Storage inconsistency. Could not find cid: {:?} in offchain storage. This is a fatal bug in the pallet", cid)
}<|MERGE_RESOLUTION|>--- conflicted
+++ resolved
@@ -113,11 +113,7 @@
 		log::info!("refreshing cache.....");
 		let api = $self.client.runtime_api();
 		let at = $at.unwrap_or_else(|| $self.client.info().best_hash);
-<<<<<<< HEAD
 		let cids = api.get_cids(at).map_err(|e| Error::Runtime(e.into()))?;
-=======
-		let cids = api.get_cids(at.clone()).map_err(|e| Error::Runtime(e.into()))?;
->>>>>>> cfb9e9d0
 		let mut cid_names: Vec<CidName> = vec![];
 
 		for cid in cids.iter() {
