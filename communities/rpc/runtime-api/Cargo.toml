[package]
name = "pallet-encointer-communities-rpc-runtime-api"
version = "1.2.0"
authors = ["encointer.org <alain@encointer.org>"]
edition = "2021"

[dependencies]
# local deps
encointer-primitives = { path = "../../../primitives", default-features = false }

# substrate deps
sp-api = { version = "4.0.0-dev", default-features = false, git = "https://github.com/paritytech/substrate.git", branch = "polkadot-v0.9.42" }
sp-std = { version = "5.0.0", default-features = false, git = "https://github.com/paritytech/substrate.git", branch = "polkadot-v0.9.42" }

[features]
default = ["std"]
<<<<<<< HEAD
std = ["sp-api/std", "sp-std/std", "encointer-primitives/std"]
=======
std = [
    "sp-api/std",
    "sp-std/std",
    "encointer-primitives/std",
]
>>>>>>> cfb9e9d0
<|MERGE_RESOLUTION|>--- conflicted
+++ resolved
@@ -14,12 +14,8 @@
 
 [features]
 default = ["std"]
-<<<<<<< HEAD
-std = ["sp-api/std", "sp-std/std", "encointer-primitives/std"]
-=======
 std = [
     "sp-api/std",
     "sp-std/std",
     "encointer-primitives/std",
-]
->>>>>>> cfb9e9d0
+]