--- conflicted
+++ resolved
@@ -175,46 +175,7 @@
 			location: Location,
 		) -> DispatchResultWithPostInfo {
 			T::TrustableForNonDestructiveAction::ensure_origin(origin)?;
-<<<<<<< HEAD
 			Self::do_add_loaction(cid, location)
-=======
-
-			ensure!(
-				<pallet_encointer_scheduler::Pallet<T>>::current_phase()
-					== CeremonyPhaseType::Registering,
-				Error::<T>::RegistrationPhaseRequired
-			);
-			Self::ensure_cid_exists(&cid)?;
-			Self::validate_location(&location)?;
-			let geo_hash = GeoHash::try_from_params(location.lat, location.lon)
-				.map_err(|_| <Error<T>>::InvalidLocationForGeohash)?;
-			// insert location into locations
-			let mut locations = Self::locations(cid, &geo_hash);
-			match locations.binary_search(&location) {
-				Ok(_) => (),
-				Err(index) => {
-					locations
-						.try_insert(index, location)
-						.map_err(|_| Error::<T>::TooManyLocationsPerGeohash)?;
-					<Locations<T>>::insert(cid, &geo_hash, locations);
-				},
-			}
-			// check if cid is in cids_by_geohash, if not, add it
-			let mut cids = Self::cids_by_geohash(&geo_hash);
-			match cids.binary_search(&cid) {
-				Ok(_) => (),
-				Err(index) => {
-					cids.try_insert(index, cid)
-						.map_err(|_| Error::<T>::TooManyCommunityIdentifiersPerGeohash)?;
-					<CommunityIdentifiersByGeohash<T>>::insert(&geo_hash, cids);
-				},
-			}
-			sp_io::offchain_index::set(CACHE_DIRTY_KEY, &true.encode());
-
-			info!(target: LOG, "added location {:?} to community with cid: {:?}", location, cid);
-			Self::deposit_event(Event::LocationAdded(cid, location));
-			Ok(().into())
->>>>>>> ad8cc437
 		}
 
 		/// Remove an existing meetup `location` from the community with `cid`.
@@ -230,24 +191,7 @@
 			location: Location,
 		) -> DispatchResultWithPostInfo {
 			T::CommunityMaster::ensure_origin(origin)?;
-<<<<<<< HEAD
 			Self::do_remove_loaction(cid, location)
-=======
-
-			ensure!(
-				<pallet_encointer_scheduler::Pallet<T>>::current_phase()
-					== CeremonyPhaseType::Registering,
-				Error::<T>::RegistrationPhaseRequired
-			);
-			Self::ensure_cid_exists(&cid)?;
-
-			let geo_hash = GeoHash::try_from_params(location.lat, location.lon)
-				.map_err(|_| <Error<T>>::InvalidLocationForGeohash)?;
-			Self::remove_location_intern(cid, location, geo_hash);
-			info!(target: LOG, "removed location {:?} to community with cid: {:?}", location, cid);
-			Self::deposit_event(Event::LocationRemoved(cid, location));
-			Ok(().into())
->>>>>>> ad8cc437
 		}
 
 		/// Update the metadata of the community with `cid`.
@@ -272,20 +216,7 @@
 			demurrage: Demurrage,
 		) -> DispatchResultWithPostInfo {
 			T::CommunityMaster::ensure_origin(origin)?;
-<<<<<<< HEAD
 			Self::do_update_demurrage(cid, demurrage)
-=======
-
-			Self::ensure_cid_exists(&cid)?;
-
-			<pallet_encointer_balances::Pallet<T>>::set_demurrage(&cid, demurrage)
-				.map_err(|_| <Error<T>>::InvalidDemurrage)?;
-
-			info!(target: LOG, " updated demurrage for cid: {:?}", cid);
-			Self::deposit_event(Event::DemurrageUpdated(cid, demurrage));
-
-			Ok(().into())
->>>>>>> ad8cc437
 		}
 
 		#[pallet::call_index(5)]
@@ -479,7 +410,7 @@
 		location: Location,
 	) -> DispatchResultWithPostInfo {
 		ensure!(
-			<encointer_scheduler::Pallet<T>>::current_phase() == CeremonyPhaseType::Registering,
+			<pallet_encointer_scheduler::Pallet<T>>::current_phase() == CeremonyPhaseType::Registering,
 			Error::<T>::RegistrationPhaseRequired
 		);
 		Self::ensure_cid_exists(&cid)?;
@@ -519,7 +450,7 @@
 		location: Location,
 	) -> DispatchResultWithPostInfo {
 		ensure!(
-			<encointer_scheduler::Pallet<T>>::current_phase() == CeremonyPhaseType::Registering,
+			<pallet_encointer_scheduler::Pallet<T>>::current_phase() == CeremonyPhaseType::Registering,
 			Error::<T>::RegistrationPhaseRequired
 		);
 		Self::ensure_cid_exists(&cid)?;
@@ -556,7 +487,7 @@
 	) -> DispatchResultWithPostInfo {
 		Self::ensure_cid_exists(&cid)?;
 
-		<encointer_balances::Pallet<T>>::set_demurrage(&cid, demurrage)
+		<pallet_encointer_balances::Pallet<T>>::set_demurrage(&cid, demurrage)
 			.map_err(|_| <Error<T>>::InvalidDemurrage)?;
 
 		info!(target: LOG, " updated demurrage for cid: {:?}", cid);
