[package]
name = "pallet-encointer-balances"
version = "1.2.0"
authors = ["encointer.org <alain@encointer.org> and Parity Technologies <admin@parity.io>"]
edition = "2021"

[dependencies]
approx = { version = "0.5.1", optional = true }
codec = { package = "parity-scale-codec", version = "3.0.0", default-features = false, features = ["derive"] }
log = { version = "0.4.14", default-features = false }
scale-info = { version = "2.0.1", default-features = false }

# local deps
encointer-primitives = { path = "../primitives", default-features = false }

# substrate deps
<<<<<<< HEAD
frame-benchmarking = { version = "4.0.0-dev",  default-features = false, optional = true, git = "https://github.com/paritytech/substrate.git", branch = "polkadot-v0.9.37" }
frame-support = { version = "4.0.0-dev", default-features = false,git = "https://github.com/paritytech/substrate.git", branch = "polkadot-v0.9.37" }
frame-system = { version = "4.0.0-dev", default-features = false,git = "https://github.com/paritytech/substrate.git", branch = "polkadot-v0.9.37" }
sp-std = { version = "5.0.0", default-features = false,git = "https://github.com/paritytech/substrate.git", branch = "polkadot-v0.9.37" }
sp-runtime = { version = "7.0.0", default-features = false,git = "https://github.com/paritytech/substrate.git", branch = "polkadot-v0.9.37" }
pallet-transaction-payment = { version = "4.0.0-dev" , default-features = false, git = "https://github.com/paritytech/substrate.git", branch = "polkadot-v0.9.37" }
pallet-asset-tx-payment  = { version = "4.0.0-dev" , default-features = false, git = "https://github.com/paritytech/substrate.git", branch = "polkadot-v0.9.37" }
 
=======
frame-benchmarking = { version = "4.0.0-dev", default-features = false, optional = true, git = "https://github.com/paritytech/substrate.git", branch = "polkadot-v0.9.37" }
frame-support = { version = "4.0.0-dev", default-features = false, git = "https://github.com/paritytech/substrate.git", branch = "polkadot-v0.9.37" }
frame-system = { version = "4.0.0-dev", default-features = false, git = "https://github.com/paritytech/substrate.git", branch = "polkadot-v0.9.37" }
pallet-asset-tx-payment = { version = "4.0.0-dev", default-features = false, git = "https://github.com/paritytech/substrate.git", branch = "polkadot-v0.9.37" }
pallet-transaction-payment = { version = "4.0.0-dev", default-features = false, git = "https://github.com/paritytech/substrate.git", branch = "polkadot-v0.9.37" }
sp-runtime = { version = "7.0.0", default-features = false, git = "https://github.com/paritytech/substrate.git", branch = "polkadot-v0.9.37" }
sp-std = { version = "5.0.0", default-features = false, git = "https://github.com/paritytech/substrate.git", branch = "polkadot-v0.9.37" }
>>>>>>> 2f380d54

[dev-dependencies]
approx = "0.5.1"
sp-io = { version = "7.0.0", git = "https://github.com/paritytech/substrate.git", branch = "polkadot-v0.9.37" }
test-utils = { path = "../test-utils" }

[features]
default = ["std"]
std = [
<<<<<<< HEAD
	"codec/std",
	"log/std",
	"scale-info/std",
	# local deps
	"encointer-primitives/std",
	# substrate deps
	"frame-support/std",
	"frame-system/std",
	"sp-std/std",
	"sp-runtime/std",
	"pallet-asset-tx-payment/std",
	"pallet-transaction-payment/std",
	]
=======
    "codec/std",
    "log/std",
    "scale-info/std",
    # local deps
    "encointer-primitives/std",
    # substrate deps
    "frame-support/std",
    "frame-system/std",
    "sp-std/std",
    "sp-runtime/std",
    "pallet-asset-tx-payment/std",
    "pallet-transaction-payment/std",
]
>>>>>>> 2f380d54

runtime-benchmarks = ["frame-benchmarking", "approx"]

try-runtime = [
        "frame-system/try-runtime",
]<|MERGE_RESOLUTION|>--- conflicted
+++ resolved
@@ -14,16 +14,6 @@
 encointer-primitives = { path = "../primitives", default-features = false }
 
 # substrate deps
-<<<<<<< HEAD
-frame-benchmarking = { version = "4.0.0-dev",  default-features = false, optional = true, git = "https://github.com/paritytech/substrate.git", branch = "polkadot-v0.9.37" }
-frame-support = { version = "4.0.0-dev", default-features = false,git = "https://github.com/paritytech/substrate.git", branch = "polkadot-v0.9.37" }
-frame-system = { version = "4.0.0-dev", default-features = false,git = "https://github.com/paritytech/substrate.git", branch = "polkadot-v0.9.37" }
-sp-std = { version = "5.0.0", default-features = false,git = "https://github.com/paritytech/substrate.git", branch = "polkadot-v0.9.37" }
-sp-runtime = { version = "7.0.0", default-features = false,git = "https://github.com/paritytech/substrate.git", branch = "polkadot-v0.9.37" }
-pallet-transaction-payment = { version = "4.0.0-dev" , default-features = false, git = "https://github.com/paritytech/substrate.git", branch = "polkadot-v0.9.37" }
-pallet-asset-tx-payment  = { version = "4.0.0-dev" , default-features = false, git = "https://github.com/paritytech/substrate.git", branch = "polkadot-v0.9.37" }
- 
-=======
 frame-benchmarking = { version = "4.0.0-dev", default-features = false, optional = true, git = "https://github.com/paritytech/substrate.git", branch = "polkadot-v0.9.37" }
 frame-support = { version = "4.0.0-dev", default-features = false, git = "https://github.com/paritytech/substrate.git", branch = "polkadot-v0.9.37" }
 frame-system = { version = "4.0.0-dev", default-features = false, git = "https://github.com/paritytech/substrate.git", branch = "polkadot-v0.9.37" }
@@ -31,7 +21,7 @@
 pallet-transaction-payment = { version = "4.0.0-dev", default-features = false, git = "https://github.com/paritytech/substrate.git", branch = "polkadot-v0.9.37" }
 sp-runtime = { version = "7.0.0", default-features = false, git = "https://github.com/paritytech/substrate.git", branch = "polkadot-v0.9.37" }
 sp-std = { version = "5.0.0", default-features = false, git = "https://github.com/paritytech/substrate.git", branch = "polkadot-v0.9.37" }
->>>>>>> 2f380d54
+
 
 [dev-dependencies]
 approx = "0.5.1"
@@ -41,21 +31,6 @@
 [features]
 default = ["std"]
 std = [
-<<<<<<< HEAD
-	"codec/std",
-	"log/std",
-	"scale-info/std",
-	# local deps
-	"encointer-primitives/std",
-	# substrate deps
-	"frame-support/std",
-	"frame-system/std",
-	"sp-std/std",
-	"sp-runtime/std",
-	"pallet-asset-tx-payment/std",
-	"pallet-transaction-payment/std",
-	]
-=======
     "codec/std",
     "log/std",
     "scale-info/std",
@@ -68,8 +43,7 @@
     "sp-runtime/std",
     "pallet-asset-tx-payment/std",
     "pallet-transaction-payment/std",
-]
->>>>>>> 2f380d54
+	]
 
 runtime-benchmarks = ["frame-benchmarking", "approx"]
 
