// Copyright (c) 2019 Alain Brenzikofer
// This file is part of Encointer
//
// Encointer is free software: you can redistribute it and/or modify
// it under the terms of the GNU General Public License as published by
// the Free Software Foundation, either version 3 of the License, or
// (at your option) any later version.
//
// Encointer is distributed in the hope that it will be useful,
// but WITHOUT ANY WARRANTY; without even the implied warranty of
// MERCHANTABILITY or FITNESS FOR A PARTICULAR PURPOSE.  See the
// GNU General Public License for more details.
//
// You should have received a copy of the GNU General Public License
// along with Encointer.  If not, see <http://www.gnu.org/licenses/>.

#![cfg_attr(not(feature = "std"), no_std)]

extern crate alloc;

use alloc::boxed::Box;
use core::marker::PhantomData;
use encointer_primitives::{balances::BalanceType, communities::CommunityIdentifier};
use frame_support::{
	traits::{Currency, ExistenceRequirement::KeepAlive, Get},
	PalletId,
};
use frame_system::ensure_signed;
use log::info;
use parity_scale_codec::Decode;
use sp_core::H256;
use sp_runtime::traits::Hash;
// Logger target
const LOG: &str = "encointer";

pub use crate::weights::WeightInfo;
pub use pallet::*;
pub use transfer::Transfer;

#[cfg(feature = "runtime-benchmarks")]
pub mod benchmarking;
#[cfg(test)]
mod mock;
#[cfg(test)]
mod tests;
mod transfer;
mod weights;

pub type BalanceOf<T> =
	<<T as Config>::Currency as Currency<<T as frame_system::Config>::AccountId>>::Balance;

#[frame_support::pallet]
pub mod pallet {
	use super::*;
	use encointer_primitives::treasuries::{SwapAssetOption, SwapNativeOption};
	use frame_support::pallet_prelude::*;
	use frame_system::pallet_prelude::OriginFor;

	#[pallet::pallet]
	pub struct Pallet<T>(PhantomData<T>);

	#[pallet::config]
	pub trait Config:
		frame_system::Config + pallet_encointer_balances::Config + pallet_timestamp::Config
	{
		#[allow(deprecated)]
		type RuntimeEvent: From<Event<Self>> + IsType<<Self as frame_system::Config>::RuntimeEvent>;
		type Currency: Currency<Self::AccountId>;

		/// The treasuries' pallet id, used for deriving sovereign account IDs per community.
		#[pallet::constant]
		type PalletId: Get<PalletId>;

		// /// the maximum fraction of available treasury funds a single swap can claim
		// /// defined as divisor: 2 means half of the available funds can be swapped
		// #[pallet::constant]
		// type MaxFractionPerSwap: Get<u8>;
		//
		// /// the minimum period an account has to wait between two swaps
		// #[pallet::constant]
		// type SwapCooldownPeriod: Get<T::Moment>;

		/// Type parameter representing the asset kinds to be spent from the treasury.
		/// This can be the unit type if only native is supported.
		type AssetKind: Parameter + MaxEncodedLen;

		/// Type for processing spends of [Self::AssetKind] in favor of [`Self::Beneficiary`].
		type Paymaster: Transfer<
			Payer = Self::AccountId,
			Beneficiary = Self::AccountId,
			AssetKind = Self::AssetKind,
			Balance = BalanceOf<Self>,
		>;

		/// Helper type for benchmarks.
		#[cfg(feature = "runtime-benchmarks")]
		type BenchmarkHelper: crate::benchmarking::ArgumentsFactory<Self::AssetKind>;

		type WeightInfo: WeightInfo;
	}

	#[pallet::storage]
	#[pallet::getter(fn swap_native_options)]
	pub type SwapNativeOptions<T: Config> = StorageDoubleMap<
		_,
		Blake2_128Concat,
		CommunityIdentifier,
		Blake2_128Concat,
		T::AccountId,
		SwapNativeOption<BalanceOf<T>, T::Moment>,
		OptionQuery,
	>;

	#[pallet::storage]
	#[pallet::getter(fn swap_asset_options)]
	pub type SwapAssetOptions<T: Config> = StorageDoubleMap<
		_,
		Blake2_128Concat,
		CommunityIdentifier,
		Blake2_128Concat,
		T::AccountId,
		SwapAssetOption<BalanceOf<T>, T::Moment, T::AssetKind>,
		OptionQuery,
	>;

	#[pallet::call]
	impl<T: Config> Pallet<T>
	where
		sp_core::H256: From<<T as frame_system::Config>::Hash>,
	{
		/// swap native tokens for community currency subject to an existing swap option for the
		/// sender account.
		#[pallet::call_index(0)]
		#[pallet::weight((<T as Config>::WeightInfo::swap_native(), DispatchClass::Normal, Pays::Yes))]
		pub fn swap_native(
			origin: OriginFor<T>,
			cid: CommunityIdentifier,
			desired_native_amount: BalanceOf<T>,
		) -> DispatchResultWithPostInfo {
			let sender = ensure_signed(origin)?;
			let swap_option =
				Self::swap_native_options(cid, &sender).ok_or(<Error<T>>::NoValidSwapOption)?;
			ensure!(
				swap_option.native_allowance >= desired_native_amount,
				Error::<T>::InsufficientAllowance
			);
			let treasury_account = Self::get_community_treasury_account_unchecked(Some(cid));
			ensure!(
				T::Currency::free_balance(&treasury_account) - T::Currency::minimum_balance() >=
					desired_native_amount,
				Error::<T>::InsufficientNativeFunds
			);
			let rate = swap_option.rate.ok_or(Error::<T>::SwapRateNotDefined)?;
			let cc_amount = Self::cc_amount(desired_native_amount, rate)?;

			// Useful for debugging in tests. Enable if desired.
			// println!("Swapping => {cc_amount:?} CC => {desired_native_amount:?}  pKSM");
			if swap_option.do_burn {
				<pallet_encointer_balances::Pallet<T>>::burn(cid, &sender, cc_amount)?;
			} else {
				<pallet_encointer_balances::Pallet<T>>::do_transfer(
					cid,
					&sender,
					&treasury_account,
					cc_amount,
				)?;
			}

			let new_swap_option = SwapNativeOption {
				native_allowance: swap_option.native_allowance - desired_native_amount,
				..swap_option
			};
			<SwapNativeOptions<T>>::insert(cid, &sender, new_swap_option);
			Self::do_spend_native(Some(cid), &sender, desired_native_amount)?;
			Ok(().into())
		}

		/// swap native tokens for community currency subject to an existing swap option for the
		/// sender account.
		#[pallet::call_index(1)]
		#[pallet::weight((<T as Config>::WeightInfo::swap_asset(), DispatchClass::Normal, Pays::Yes))]
		pub fn swap_asset(
			origin: OriginFor<T>,
			cid: CommunityIdentifier,
			desired_asset_amount: BalanceOf<T>,
		) -> DispatchResultWithPostInfo {
			let sender = ensure_signed(origin)?;
			let swap_option =
				Self::swap_asset_options(cid, &sender).ok_or(<Error<T>>::NoValidSwapOption)?;
			ensure!(
				swap_option.asset_allowance >= desired_asset_amount,
				Error::<T>::InsufficientAllowance
			);

			// Note: We have no means of checking the treasury balance as it lives on another chain.
			let treasury_account = Self::get_community_treasury_account_unchecked(Some(cid));

			let rate = swap_option.rate.ok_or(Error::<T>::SwapRateNotDefined)?;
			let cc_amount = Self::cc_amount(desired_asset_amount, rate)?;

			// Useful for debugging in tests. Enable if desired.
			// println!("Swapping => {cc_amount:?} CC => {desired_native_amount:?}  pKSM");
			if swap_option.do_burn {
				<pallet_encointer_balances::Pallet<T>>::burn(cid, &sender, cc_amount)?;
			} else {
				<pallet_encointer_balances::Pallet<T>>::do_transfer(
					cid,
					&sender,
					&treasury_account,
					cc_amount,
				)?;
			}

			let new_swap_option = SwapAssetOption {
				asset_allowance: swap_option.asset_allowance - desired_asset_amount,
				..swap_option
			};
			<SwapAssetOptions<T>>::insert(cid, &sender, &new_swap_option);
			Self::do_spend_asset(
				Some(cid),
				&sender,
				new_swap_option.asset_id,
				desired_asset_amount,
			)?;
			Ok(().into())
		}

		/// Only used for testing
		#[pallet::call_index(2)]
		#[pallet::weight((<T as Config>::WeightInfo::swap_asset(), DispatchClass::Normal, Pays::Yes))]
		pub fn test_asset_pay(
			origin: OriginFor<T>,
			cid: Option<CommunityIdentifier>,
			asset_id: Box<T::AssetKind>,
			desired_asset_amount: BalanceOf<T>,
		) -> DispatchResultWithPostInfo {
			let sender = ensure_signed(origin)?;

			Self::do_spend_asset(cid, &sender, *asset_id, desired_asset_amount)?;
			Ok(().into())
		}
	}
	impl<T: Config> Pallet<T>
	where
		sp_core::H256: From<<T as frame_system::Config>::Hash>,
	{
		pub fn get_community_treasury_account_unchecked(
			maybecid: Option<CommunityIdentifier>,
		) -> T::AccountId {
			let treasury_identifier =
				[<T as Config>::PalletId::get().0.as_slice(), maybecid.encode().as_slice()]
					.concat();
			let treasury_id_hash: H256 = T::Hashing::hash_of(&treasury_identifier).into();
			T::AccountId::decode(&mut treasury_id_hash.as_bytes())
				.expect("32 bytes can always construct an AccountId32")
		}

		pub fn cc_amount(
			desired_native_amount: BalanceOf<T>,
			rate: BalanceType,
		) -> Result<BalanceType, Error<T>> {
			let native_u64: u64 =
				desired_native_amount.try_into().or(Err(Error::<T>::SwapOverflow))?;

			BalanceType::from_num::<u64>(native_u64)
				.checked_mul(rate)
				.ok_or(Error::<T>::SwapOverflow)
		}

		pub fn do_spend_native(
			maybe_cid: Option<CommunityIdentifier>,
			beneficiary: &T::AccountId,
			amount: BalanceOf<T>,
		) -> DispatchResultWithPostInfo {
			let treasury = Self::get_community_treasury_account_unchecked(maybe_cid);
			T::Currency::transfer(&treasury, beneficiary, amount, KeepAlive)?;
<<<<<<< HEAD
			info!(target: LOG, "treasury spent native: {:?}, {:?} to {:?}", maybe_cid, amount, beneficiary);
=======
			info!(target: LOG, "treasury spent native: {maybecid:?}, {amount:?} to {beneficiary:?}");
>>>>>>> e4950414
			Self::deposit_event(Event::SpentNative {
				treasury,
				beneficiary: beneficiary.clone(),
				amount,
			});
			Ok(().into())
		}

		pub fn do_spend_asset(
			maybe_cid: Option<CommunityIdentifier>,
			beneficiary: &T::AccountId,
			asset_id: T::AssetKind,
			amount: BalanceOf<T>,
		) -> DispatchResultWithPostInfo {
			let treasury = Self::get_community_treasury_account_unchecked(maybe_cid);
			T::Paymaster::transfer(&treasury, beneficiary, asset_id.clone(), amount).map_err(
				|e| {
					log::error!(target: LOG, "Paymaster payout error: {:?}", e);
					Error::<T>::PayoutError
				},
			)?;
			info!(target: LOG, "treasury spent native: {:?}, {:?} to {:?}", maybe_cid, amount, beneficiary);
			Self::deposit_event(Event::SpentAsset {
				treasury,
				beneficiary: beneficiary.clone(),
				asset_id,
				amount,
			});
			Ok(().into())
		}

		/// store a swap option possibly replacing any previously existing option
		pub fn do_issue_swap_native_option(
			cid: CommunityIdentifier,
			who: &T::AccountId,
			option: SwapNativeOption<BalanceOf<T>, T::Moment>,
		) -> DispatchResultWithPostInfo {
			SwapNativeOptions::<T>::insert(cid, who, option);
			Self::deposit_event(Event::GrantedSwapNativeOption { cid, who: who.clone() });
			Ok(().into())
		}

		/// store a swap option possibly replacing any previously existing option
		pub fn do_issue_swap_asset_option(
			cid: CommunityIdentifier,
			who: &T::AccountId,
			option: SwapAssetOption<BalanceOf<T>, T::Moment, T::AssetKind>,
		) -> DispatchResultWithPostInfo {
			SwapAssetOptions::<T>::insert(cid, who, option);
			Self::deposit_event(Event::GrantedSwapNativeOption { cid, who: who.clone() });
			Ok(().into())
		}
	}

	#[pallet::event]
	#[pallet::generate_deposit(pub (super) fn deposit_event)]
	pub enum Event<T: Config> {
		/// treasury spent native tokens from community `cid` to `beneficiary` amounting `amount`
		SpentNative {
			treasury: T::AccountId,
			beneficiary: T::AccountId,
			amount: BalanceOf<T>,
		},
		SpentAsset {
			treasury: T::AccountId,
			beneficiary: T::AccountId,
			asset_id: T::AssetKind,
			amount: BalanceOf<T>,
		},
		GrantedSwapNativeOption {
			cid: CommunityIdentifier,
			who: T::AccountId,
		},
		GrantedSwapAssetOption {
			cid: CommunityIdentifier,
			who: T::AccountId,
			asset_id: T::AssetKind,
		},
	}

	#[pallet::error]
	pub enum Error<T> {
		/// no valid swap option. Either no option at all or insufficient allowance
		NoValidSwapOption,
		SwapRateNotDefined,
		SwapOverflow,
		InsufficientNativeFunds,
		InsufficientAllowance,
		PayoutError,
	}
}<|MERGE_RESOLUTION|>--- conflicted
+++ resolved
@@ -274,11 +274,7 @@
 		) -> DispatchResultWithPostInfo {
 			let treasury = Self::get_community_treasury_account_unchecked(maybe_cid);
 			T::Currency::transfer(&treasury, beneficiary, amount, KeepAlive)?;
-<<<<<<< HEAD
-			info!(target: LOG, "treasury spent native: {:?}, {:?} to {:?}", maybe_cid, amount, beneficiary);
-=======
 			info!(target: LOG, "treasury spent native: {maybecid:?}, {amount:?} to {beneficiary:?}");
->>>>>>> e4950414
 			Self::deposit_event(Event::SpentNative {
 				treasury,
 				beneficiary: beneficiary.clone(),
@@ -300,7 +296,7 @@
 					Error::<T>::PayoutError
 				},
 			)?;
-			info!(target: LOG, "treasury spent native: {:?}, {:?} to {:?}", maybe_cid, amount, beneficiary);
+			info!(target: LOG, "treasury spent native: {maybe_cid:?}, {amount:?} to {beneficiary:?}");
 			Self::deposit_event(Event::SpentAsset {
 				treasury,
 				beneficiary: beneficiary.clone(),
