--- conflicted
+++ resolved
@@ -22,17 +22,10 @@
 pallet-timestamp = { version = "4.0.0-dev", git = "https://github.com/paritytech/substrate.git", default-features = false, branch = "master" }
 sp-runtime = { version = "6.0.0", git = "https://github.com/paritytech/substrate.git", default-features = false, branch = "master" }
 sp-std = { version = "4.0.0-dev", git = "https://github.com/paritytech/substrate.git", default-features = false, branch = "master" }
-<<<<<<< HEAD
 sp-io = { version = "6.0.0", git = "https://github.com/paritytech/substrate.git", default-features = false, branch = "master" }
-sp-core = { version = "6.0.0", git = "https://github.com/paritytech/substrate.git", branch = "master", default-features = false, optional = true}
-=======
-
-# benchmarking
 frame-benchmarking = { version = "4.0.0-dev", git = "https://github.com/paritytech/substrate.git", default-features = false, optional = true, branch = "master" }
 sp-application-crypto = { version = "6.0.0", git = "https://github.com/paritytech/substrate.git", branch = "master", default-features = false, optional = true }
 sp-core = { version = "6.0.0", git = "https://github.com/paritytech/substrate.git", branch = "master", default-features = false, optional = true }
-
->>>>>>> f37679a9
 
 
 [dev-dependencies]
