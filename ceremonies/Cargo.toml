--- conflicted
+++ resolved
@@ -23,11 +23,9 @@
 pallet-timestamp = { version = "4.0.0-dev", git = "https://github.com/paritytech/substrate.git", default-features = false, branch = "master" }
 sp-runtime = { version = "6.0.0", git = "https://github.com/paritytech/substrate.git", default-features = false, branch = "master" }
 sp-std = { version = "4.0.0-dev", git = "https://github.com/paritytech/substrate.git", default-features = false, branch = "master" }
-<<<<<<< HEAD
 sp-io = { version = "6.0.0", git = "https://github.com/paritytech/substrate.git", default-features = false, branch = "master" }
-=======
 sp-core = { version = "6.0.0", git = "https://github.com/paritytech/substrate.git", branch = "master", default-features = false, optional = true}
->>>>>>> 525ee037
+
 
 [dev-dependencies]
 approx = "0.5.1"
