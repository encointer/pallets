--- conflicted
+++ resolved
@@ -17,20 +17,13 @@
 encointer-scheduler = { package = "pallet-encointer-scheduler", path = "../scheduler", default-features = false }
 
 # substrate deps
-<<<<<<< HEAD
 frame-system = { version = "4.0.0-dev", git = "https://github.com/paritytech/substrate.git", default-features = false, branch = "polkadot-v0.9.17" }
 frame-support = { version = "4.0.0-dev", git = "https://github.com/paritytech/substrate.git", default-features = false, branch = "polkadot-v0.9.17" }
 pallet-timestamp = { version = "4.0.0-dev", git = "https://github.com/paritytech/substrate.git", default-features = false, branch = "polkadot-v0.9.17" }
+sp-io = { version = "6.0.0", git = "https://github.com/paritytech/substrate.git", default-features = false, branch = "polkadot-v0.9.17" }
 sp-runtime = {  git = "https://github.com/paritytech/substrate.git", default-features = false, branch = "polkadot-v0.9.17" }
 sp-std = { version = "4.0.0-dev", git = "https://github.com/paritytech/substrate.git", default-features = false, branch = "polkadot-v0.9.17" }
-=======
-frame-system = { version = "4.0.0-dev", git = "https://github.com/paritytech/substrate.git", default-features = false, branch = "master" }
-frame-support = { version = "4.0.0-dev", git = "https://github.com/paritytech/substrate.git", default-features = false, branch = "master" }
-pallet-timestamp = { version = "4.0.0-dev", git = "https://github.com/paritytech/substrate.git", default-features = false, branch = "master" }
-sp-io = { version = "6.0.0", git = "https://github.com/paritytech/substrate.git", default-features = false, branch = "master" }
-sp-runtime = { version = "6.0.0", git = "https://github.com/paritytech/substrate.git", default-features = false, branch = "master" }
-sp-std = { version = "4.0.0-dev", git = "https://github.com/paritytech/substrate.git", default-features = false, branch = "master" }
->>>>>>> 80442d3f
+
 
 # benchmarking
 frame-benchmarking = { version = "4.0.0-dev", git = "https://github.com/paritytech/substrate.git", default-features = false, optional = true, branch = "polkadot-v0.9.17" }
