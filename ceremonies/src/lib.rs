--- conflicted
+++ resolved
@@ -1858,25 +1858,11 @@
 			CeremonyPhaseType::Attesting => {},
 			CeremonyPhaseType::Registering => {
 				let cindex = <encointer_scheduler::Pallet<T>>::current_ceremony_index();
-				let last_index = cindex.saturating_sub(1);
 				// Clean up with a time delay, such that participants can claim their UBI in the following cycle.
 				if cindex > Self::reputation_lifetime() {
-<<<<<<< HEAD
-					let purge_index = last_index.saturating_sub(Self::reputation_lifetime());
-					Self::purge_registry(purge_index);
-				}
-				let inactives = Self::get_inactive_communities(
-					last_index,
-					Self::inactivity_timeout(),
-					<encointer_communities::Pallet<T>>::community_identifiers(),
-				);
-				for inactive in inactives {
-					Self::purge_community(inactive);
-=======
 					Self::purge_registry(
 						cindex.saturating_sub(Self::reputation_lifetime()).saturating_sub(1),
 					);
->>>>>>> 983d74cc
 				}
 			},
 		}
