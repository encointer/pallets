// Copyright (c) 2019 Alain Brenzikofer
// This file is part of Encointer
//
// Encointer is free software: you can redistribute it and/or modify
// it under the terms of the GNU General Public License as published by
// the Free Software Foundation, either version 3 of the License, or
// (at your option) any later version.
//
// Encointer is distributed in the hope that it will be useful,
// but WITHOUT ANY WARRANTY; without even the implied warranty of
// MERCHANTABILITY or FITNESS FOR A PARTICULAR PURPOSE.  See the
// GNU General Public License for more details.
//
// You should have received a copy of the GNU General Public License
// along with Encointer.  If not, see <http://www.gnu.org/licenses/>.

use super::*;
use approx::assert_abs_diff_eq;
use encointer_balances::Event as BalancesEvent;
use encointer_primitives::{
	communities::{CommunityIdentifier, Degree, Location, LossyInto},
	scheduler::{CeremonyIndexType, CeremonyPhaseType},
};
use frame_support::{
	assert_err, assert_ok,
	traits::{OnFinalize, OnInitialize},
};
use itertools::Itertools;
use mock::{
	master, new_test_ext, EncointerBalances, EncointerCeremonies, EncointerCommunities,
	EncointerScheduler, RuntimeOrigin, System, TestProofOfAttendance, TestRuntime, Timestamp,
};
use rstest::*;
use sp_core::{sr25519, Pair, H256, U256};
use sp_runtime::{traits::BlakeTwo256, DispatchError};
use std::{ops::Rem, str::FromStr};
use test_utils::{
	helpers::{
		account_id, assert_dispatch_err, bootstrappers, event_at_index, event_deposited,
		get_num_events, last_event, register_test_community,
	},
	*,
};

/// Run until a particular block.
fn run_to_block(n: u64) {
	while System::block_number() < n {
		if System::block_number() > 1 {
			System::on_finalize(System::block_number());
		}
		set_timestamp(GENESIS_TIME + BLOCKTIME * n);
		Timestamp::on_finalize(System::block_number());
		System::set_block_number(System::block_number() + 1);
		System::on_initialize(System::block_number());
	}
}

/// Progress blocks until the phase changes
fn run_to_next_phase() {
	let phase = EncointerScheduler::current_phase();
	let mut blocknr = System::block_number();
	while phase == EncointerScheduler::current_phase() {
		blocknr += 1;
		run_to_block(blocknr);
	}
}

pub fn set_timestamp(t: u64) {
	let _ = pallet_timestamp::Pallet::<TestRuntime>::set(RuntimeOrigin::none(), t);
}

/// get correct meetup time for a certain cid and meetup
fn correct_meetup_time(cid: &CommunityIdentifier, mindex: MeetupIndexType) -> Moment {
	//assert_eq!(EncointerScheduler::current_phase(), CeremonyPhaseType::Attesting);
	let cindex = EncointerScheduler::current_ceremony_index() as u64;
	let mlon: f64 = EncointerCeremonies::get_meetup_location((*cid, cindex as u32), mindex)
		.unwrap()
		.lon
		.lossy_into();

	let t = GENESIS_TIME - GENESIS_TIME.rem(ONE_DAY) +
		cindex * EncointerScheduler::phase_durations(CeremonyPhaseType::Registering) +
		cindex * EncointerScheduler::phase_durations(CeremonyPhaseType::Assigning) +
		(cindex - 1) * EncointerScheduler::phase_durations(CeremonyPhaseType::Attesting) +
		ONE_DAY / 2 -
		(mlon / 360.0 * ONE_DAY as f64) as u64;

	let time = t as i64 + EncointerCeremonies::meetup_time_offset() as i64;
	(time as u64)
}

fn get_proof(
	cid: CommunityIdentifier,
	cindex: CeremonyIndexType,
	pair: &sr25519::Pair,
) -> Option<TestProofOfAttendance> {
	match EncointerCeremonies::participant_reputation((cid, cindex), account_id(pair)) {
		Reputation::VerifiedUnlinked => Some(prove_attendance(account_id(pair), cid, cindex, pair)),
		_ => None,
	}
}

fn make_reputable_and_get_proof(
	p: &sr25519::Pair,
	cid: CommunityIdentifier,
	cindex: CeremonyIndexType,
) -> TestProofOfAttendance {
	EncointerBalances::issue(cid, &account_id(p), NominalIncome::from_num(1)).unwrap();
	EncointerCeremonies::fake_reputation(
		(cid, cindex),
		&account_id(p),
		Reputation::VerifiedUnlinked,
	);

	prove_attendance(account_id(p), cid, cindex, p)
}

fn register_as_reputable(
	p: &sr25519::Pair,
	cid: CommunityIdentifier,
) -> DispatchResultWithPostInfo {
	let proof =
		make_reputable_and_get_proof(p, cid, EncointerScheduler::current_ceremony_index() - 1);
	register(account_id(p), cid, Some(proof))
}

/// generate a proof of attendance based on previous reputation
fn prove_attendance(
	prover: AccountId,
	cid: CommunityIdentifier,
	cindex: CeremonyIndexType,
	attendee: &sr25519::Pair,
) -> TestProofOfAttendance {
	let msg = (prover.clone(), cindex);
	ProofOfAttendance {
		prover_public: prover,
		community_identifier: cid,
		ceremony_index: cindex,
		attendee_public: account_id(attendee),
		attendee_signature: Signature::from(attendee.sign(&msg.encode())),
	}
}

/// Wrapper for EncointerCeremonies::register_participant that reduces boilerplate code.
fn register(
	account: AccountId,
	cid: CommunityIdentifier,
	proof: Option<TestProofOfAttendance>,
) -> DispatchResultWithPostInfo {
	EncointerCeremonies::register_participant(RuntimeOrigin::signed(account), cid, proof)
}

/// shortcut to register well-known keys for current ceremony
fn register_alice_bob_ferdie(cid: CommunityIdentifier) {
	assert_ok!(register(account_id(&AccountKeyring::Alice.pair()), cid, None));
	assert_ok!(register(account_id(&AccountKeyring::Bob.pair()), cid, None));
	assert_ok!(register(account_id(&AccountKeyring::Ferdie.pair()), cid, None));
}

/// shortcut to register well-known keys for current ceremony
fn register_charlie_dave_eve(cid: CommunityIdentifier) {
	assert_ok!(register(account_id(&AccountKeyring::Charlie.pair()), cid, None));
	assert_ok!(register(account_id(&AccountKeyring::Dave.pair()), cid, None));
	assert_ok!(register(account_id(&AccountKeyring::Eve.pair()), cid, None));
}

/// Creates new key pairs. It implicitly assumes that the i-th key was created with entropy = i.
fn add_population(amount: usize, current_popuplation_size: usize) -> Vec<sr25519::Pair> {
	let mut participants = Vec::with_capacity(amount);
	for population_counter in 1..=amount {
		let entropy = U256::from(current_popuplation_size + population_counter);
		participants.push(sr25519::Pair::from_entropy(&entropy.encode()[..], None).0);
	}
	participants
}

/// Shorthand for attesting all attendees.
fn attest_all(
	attestor: AccountId,
	attestees: Vec<AccountId>,
	cid: CommunityIdentifier,
	n_participants: u32,
) {
	assert_ok!(EncointerCeremonies::attest_attendees(
		RuntimeOrigin::signed(attestor),
		cid,
		n_participants,
		attestees
	));
}

/// Fully attest all attendees with the new `attest_attendees` extrinsic.
fn fully_attest_attendees(
	attendees: Vec<AccountId>,
	cid: CommunityIdentifier,
	n_participants: u32,
) {
	for attestor in attendees.iter() {
		assert_ok!(EncointerCeremonies::attest_attendees(
			RuntimeOrigin::signed(attestor.clone()),
			cid,
			n_participants,
			attendees.clone().into_iter().filter(|a| a != attestor).collect()
		));
	}
}

/// Perform full attestation of all participants for a given meetup.
fn fully_attest_meetup(cid: CommunityIdentifier, mindex: MeetupIndexType) {
	let cindex = EncointerScheduler::current_ceremony_index();
	let meetup_participants =
		EncointerCeremonies::get_meetup_participants((cid, cindex), mindex).unwrap();
	let n_participants = meetup_participants.len() as u32;

	fully_attest_attendees(meetup_participants, cid, n_participants);
}

fn create_locations(n_locations: u32) -> Vec<Location> {
	(1..n_locations)
		.map(|i| i as f64)
		.map(Degree::from_num)
		.map(|d| Location::new(d, d))
		.collect()
}

/// perform bootstrapping ceremony for test community with either the supplied bootstrappers or the default bootstrappers
fn perform_bootstrapping_ceremony(
	custom_bootstrappers: Option<Vec<AccountId>>,
	n_locations: u32,
) -> CommunityIdentifier {
	let bootstrappers: Vec<_> = custom_bootstrappers
		.unwrap_or_else(|| bootstrappers().into_iter().map(|b| account_id(&b)).collect());
	let cid = register_test_community::<TestRuntime>(Some(bootstrappers.clone()), 0.0, 0.0);
	if n_locations > 70 {
		panic!("Too many locations.")
	}

	create_locations(n_locations).into_iter().for_each(|location| {
		assert_ok!(EncointerCommunities::add_location(
			RuntimeOrigin::signed(bootstrappers[0].clone()),
			cid,
			location
		));
	});

	bootstrappers.iter().cloned().for_each(|b| {
		assert_ok!(register(b, cid, None));
	});

	run_to_next_phase();
	// Assigning
	run_to_next_phase();
	// Attesting

	fully_attest_attendees(bootstrappers, cid, 6);

	run_to_next_phase();
	// Registering
	cid
}

// unit tests ////////////////////////////////////////

#[test]
fn registering_participant_works() {
	new_test_ext().execute_with(|| {
		System::set_block_number(System::block_number() + 1); // this is needed to assert events
		let cid = register_test_community::<TestRuntime>(None, 0.0, 0.0);
		let alice = AccountId::from(AccountKeyring::Alice);
		let bob = AccountId::from(AccountKeyring::Bob);
		let cindex = EncointerScheduler::current_ceremony_index();
		assert!(EncointerBalances::issue(cid, &alice, NominalIncome::from_num(1)).is_ok());

		assert_eq!(EncointerCeremonies::bootstrapper_count((cid, cindex)), 0);

		assert_ok!(register(alice.clone(), cid, None));

		assert!(event_deposited::<TestRuntime>(
			Event::ParticipantRegistered(cid, ParticipantType::Bootstrapper, alice.clone()).into()
		));

		assert_eq!(EncointerCeremonies::bootstrapper_count((cid, cindex)), 1);
		assert_ok!(register(bob.clone(), cid, None));

		assert_eq!(EncointerCeremonies::bootstrapper_count((cid, cindex)), 2);

		assert_eq!(EncointerCeremonies::bootstrapper_index((cid, cindex), &bob), 2);
		assert_eq!(EncointerCeremonies::bootstrapper_registry((cid, cindex), 1).unwrap(), alice);
		assert_eq!(EncointerCeremonies::bootstrapper_registry((cid, cindex), 2).unwrap(), bob);

		let newbies = add_population(2, 2);
		let newbie_1 = account_id(&newbies[0]);
		let newbie_2 = account_id(&newbies[01]);
		IssuedRewards::<TestRuntime>::insert((cid, cindex - 1), 0, MeetupResult::Ok);
		assert_ok!(register(newbie_1.clone(), cid, None));
		assert_eq!(EncointerCeremonies::newbie_count((cid, cindex)), 1);

		assert_ok!(register(newbie_2.clone(), cid, None));
		assert_eq!(EncointerCeremonies::newbie_count((cid, cindex)), 2);
		assert_eq!(EncointerCeremonies::newbie_index((cid, cindex), &newbie_1), 1);
		assert_eq!(EncointerCeremonies::newbie_registry((cid, cindex), 1).unwrap(), newbie_1);

		assert_eq!(EncointerCeremonies::newbie_index((cid, cindex), &newbie_2), 2);
		assert_eq!(EncointerCeremonies::newbie_registry((cid, cindex), 2).unwrap(), newbie_2);

		let newbies = add_population(2, 4);
		let endorsee_1 = account_id(&newbies[0]);
		let endorsee_2 = account_id(&newbies[1]);
		assert_ok!(EncointerCeremonies::endorse_newcomer(
			RuntimeOrigin::signed(alice.clone()),
			cid,
			endorsee_1.clone()
		));

		assert_ok!(EncointerCeremonies::endorse_newcomer(
			RuntimeOrigin::signed(alice),
			cid,
			endorsee_2.clone()
		));

		assert_ok!(register(endorsee_1.clone(), cid, None));
		assert_eq!(EncointerCeremonies::endorsee_count((cid, cindex)), 1);

		assert_ok!(register(endorsee_2.clone(), cid, None));
		assert_eq!(EncointerCeremonies::endorsee_count((cid, cindex)), 2);

		assert_eq!(EncointerCeremonies::newbie_count((cid, cindex)), 2);
		assert_eq!(EncointerCeremonies::bootstrapper_count((cid, cindex)), 2);

		assert_eq!(EncointerCeremonies::endorsee_index((cid, cindex), &endorsee_1), 1);
		assert_eq!(EncointerCeremonies::endorsee_registry((cid, cindex), 1).unwrap(), endorsee_1);

		assert_eq!(EncointerCeremonies::endorsee_index((cid, cindex), &endorsee_2), 2);
		assert_eq!(EncointerCeremonies::endorsee_registry((cid, cindex), 2).unwrap(), endorsee_2);

		// Registering Reputables is tested in grow_population_works.
	});
}

#[test]
fn registering_participant_twice_fails() {
	new_test_ext().execute_with(|| {
		let cid = register_test_community::<TestRuntime>(None, 0.0, 0.0);
		let alice = AccountId::from(AccountKeyring::Alice);
		assert_ok!(register(alice.clone(), cid, None));
<<<<<<< HEAD
		assert_err!(
			register(alice.clone(), cid, None),
			Error::<TestRuntime>::ParticipantAlreadyRegistered
		);
=======
		assert!(register(alice, cid, None).is_err());
>>>>>>> 61e42c00
	});
}

#[test]
fn registering_participant_in_wrong_phase_fails() {
	new_test_ext().execute_with(|| {
		let cid = register_test_community::<TestRuntime>(None, 0.0, 0.0);
		let alice = AccountId::from(AccountKeyring::Alice);
		run_to_next_phase();
		assert_eq!(EncointerScheduler::current_phase(), CeremonyPhaseType::Assigning);
<<<<<<< HEAD
		assert_err!(
			register(alice.clone(), cid, None),
			Error::<TestRuntime>::RegisteringOrAttestationPhaseRequired
		);
=======
		assert!(register(alice, cid, None).is_err());
>>>>>>> 61e42c00
	});
}

#[test]
fn attest_attendees_works2() {
	new_test_ext().execute_with(|| {
		System::set_block_number(System::block_number() + 1); // this is needed to assert events
		let cid = register_test_community::<TestRuntime>(None, 0.0, 0.0);
		let alice = AccountKeyring::Alice.to_account_id();
		let bob = AccountKeyring::Bob.to_account_id();
		let ferdie = AccountKeyring::Ferdie.to_account_id();
		let cindex = EncointerScheduler::current_ceremony_index();
		register_alice_bob_ferdie(cid);
		run_to_next_phase();
		run_to_next_phase();
		// Attesting
		assert_eq!(EncointerCeremonies::get_meetup_index((cid, cindex), &alice).unwrap(), 1);

		attest_all(alice.clone(), vec![bob.clone(), ferdie.clone()], cid, 3);
		assert_eq!(
			last_event::<TestRuntime>(),
			Some(Event::AttestationsRegistered(cid, 1, 2, alice.clone()).into())
		);
		attest_all(bob.clone(), vec![alice.clone(), ferdie.clone()], cid, 3);

		assert_eq!(EncointerCeremonies::attestation_count((cid, cindex)), 2);
		assert_eq!(EncointerCeremonies::attestation_index((cid, cindex), &bob), 2);
		let wit_vec = EncointerCeremonies::attestation_registry((cid, cindex), 2).unwrap();
		assert!(wit_vec.len() == 2);
		assert!(wit_vec.contains(&alice));
		assert!(wit_vec.contains(&ferdie));

		// TEST: re-registering must overwrite previous entry
		attest_all(alice, vec![bob, ferdie], cid, 3);
		assert_eq!(EncointerCeremonies::attestation_count((cid, cindex)), 2);
	});
}

#[test]
fn attest_attendees_for_non_participant_fails_silently() {
	new_test_ext().execute_with(|| {
		let cid = register_test_community::<TestRuntime>(None, 0.0, 0.0);
		let alice = AccountKeyring::Alice.to_account_id();
		let bob = AccountKeyring::Bob.to_account_id();
		let cindex = EncointerScheduler::current_ceremony_index();
		register_alice_bob_ferdie(cid);
		run_to_next_phase();
		run_to_next_phase();
		// Attesting

		attest_all(alice.clone(), vec![bob, alice.clone()], cid, 3);
		assert_eq!(EncointerCeremonies::attestation_count((cid, cindex)), 1);
		let wit_vec = EncointerCeremonies::attestation_registry((cid, cindex), 1).unwrap();
		assert!(!wit_vec.contains(&alice));
		assert!(wit_vec.len() == 1);
	});
}

#[test]
fn attest_attendee_from_non_registered_participant_fails() {
	new_test_ext().execute_with(|| {
		let cid = register_test_community::<TestRuntime>(None, 0.0, 0.0);
		let alice = AccountKeyring::Alice.to_account_id();
		let ferdie = AccountKeyring::Ferdie.to_account_id();
		let eve = AccountKeyring::Eve.to_account_id();
		register_alice_bob_ferdie(cid);
		run_to_next_phase();
		run_to_next_phase();
		// Attesting
<<<<<<< HEAD
		assert_err!(
			EncointerCeremonies::attest_attendees(Origin::signed(eve), cid, 3, vec![alice, ferdie],),
			Error::<TestRuntime>::ParticipantIsNotRegistered
		);
	});
}

#[test]
fn attest_attendee_for_alien_participant_fails() {
	new_test_ext().execute_with(|| {
		let alice = AccountKeyring::Alice.to_account_id();
		let bob = AccountKeyring::Bob.to_account_id();
		let charlie = AccountKeyring::Charlie.to_account_id();
		let bootstrappers = vec![alice.clone(), bob.clone(), charlie.clone()];
		let cid = perform_bootstrapping_ceremony(Some(bootstrappers), 3);

		EncointerCeremonies::claim_rewards(Origin::signed(alice.clone()), cid, None).unwrap();

		register_alice_bob_ferdie(cid);
		register_charlie_dave_eve(cid);

		let participants: Vec<AccountId> =
			add_population(99, 0).iter().map(|b| account_id(&b)).collect();
		assert_ok!(EncointerCeremonies::set_endorsement_tickets_per_bootstrapper(
			Origin::signed(master()),
			100u8
		));
		for p in participants.iter() {
			assert_ok!(EncointerCeremonies::endorse_newcomer(
				Origin::signed(alice.clone()),
				cid,
				p.clone()
			));
			assert_ok!(register(p.clone(), cid, None));
		}

		run_to_next_phase();
		run_to_next_phase();
		let cindex = EncointerScheduler::current_ceremony_index();
		let alices_meetup_index =
			EncointerCeremonies::get_meetup_index((cid, cindex), &alice).unwrap();
		let bobs_meetup_index = EncointerCeremonies::get_meetup_index((cid, cindex), &bob).unwrap();
		assert_ne!(alices_meetup_index, bobs_meetup_index);

		let mut bobs_peers =
			EncointerCeremonies::get_meetup_participants((cid, cindex), bobs_meetup_index).unwrap();
		// remove self
		let i = bobs_peers.iter().position(|a| a == &bob).unwrap();
		bobs_peers.remove(i);

		// Attesting
		assert_err!(
			EncointerCeremonies::attest_attendees(
				Origin::signed(alice),
				cid,
				bobs_peers.len() as u32 + 1,
				bobs_peers,
			),
			Error::<TestRuntime>::NoValidAttestations
		);
=======
		assert!(EncointerCeremonies::attest_attendees(
			RuntimeOrigin::signed(eve),
			cid,
			3,
			vec![alice, ferdie],
		)
		.is_err());
>>>>>>> 61e42c00
	});
}

#[test]
fn attest_attendees_with_non_participant_fails_silently() {
	new_test_ext().execute_with(|| {
		let cid = register_test_community::<TestRuntime>(None, 0.0, 0.0);
		let alice = AccountKeyring::Alice.to_account_id();
		let bob = AccountKeyring::Bob.to_account_id();
		let eve = AccountKeyring::Eve.to_account_id();
		let cindex = EncointerScheduler::current_ceremony_index();
		register_alice_bob_ferdie(cid);
		run_to_next_phase();
		run_to_next_phase();
		// Attesting
		attest_all(alice, vec![bob, eve.clone()], cid, 3);
		assert_eq!(EncointerCeremonies::attestation_count((cid, cindex)), 1);
		let wit_vec = EncointerCeremonies::attestation_registry((cid, cindex), 1).unwrap();
		assert!(!wit_vec.contains(&eve));
		assert!(wit_vec.len() == 1);
	});
}

#[test]
fn claim_rewards_works() {
	new_test_ext().execute_with(|| {
		System::set_block_number(System::block_number() + 1); // this is needed to assert events
		let cid = register_test_community::<TestRuntime>(None, 0.0, 0.0);
		let alice = AccountKeyring::Alice.to_account_id();
		let bob = AccountKeyring::Bob.to_account_id();
		let charlie = AccountKeyring::Charlie.to_account_id();
		let dave = AccountKeyring::Dave.to_account_id();
		let eve = AccountKeyring::Eve.to_account_id();
		let ferdie = AccountKeyring::Ferdie.to_account_id();
		let cindex = EncointerScheduler::current_ceremony_index();
		register_alice_bob_ferdie(cid);
		register_charlie_dave_eve(cid);

		Assignments::<TestRuntime>::insert(
			(cid, cindex),
			Assignment {
				bootstrappers_reputables: Default::default(),
				endorsees: Default::default(),
				newbies: Default::default(),
				locations: AssignmentParams { m: 7, s1: 8, s2: 9 },
			},
		);

		run_to_next_phase();
		// Assigning
		run_to_next_phase();
		// Attesting
		// Scenario:
		//      ferdie doesn't show up
		//      eve signs no one else
		//      charlie collects bogus signatures
		//      dave signs ferdie and reports wrong number of participants

		// alice attests all others except for ferdie, who doesn't show up
		attest_all(
			alice.clone(),
			vec![bob.clone(), charlie.clone(), dave.clone(), eve.clone()],
			cid,
			5,
		);
		// bob attests all others except for ferdie, who doesn't show up
		attest_all(
			bob.clone(),
			vec![alice.clone(), charlie.clone(), dave.clone(), eve.clone()],
			cid,
			5,
		);
		// charlie attests all others except for ferdie, who doesn't show up
		attest_all(
			charlie.clone(),
			vec![alice.clone(), bob.clone(), dave.clone(), eve.clone()],
			cid,
			5,
		);
		// dave attests all others plus nonexistent ferdie and reports wrong number
		attest_all(
			dave.clone(),
			vec![alice.clone(), bob.clone(), charlie.clone(), eve.clone(), ferdie.clone()],
			cid,
			6,
		);
		// eve does not attest anybody...
		// ferdie is not here...

		assert_eq!(EncointerBalances::balance(cid, &alice), ZERO);

		run_to_next_phase();
		// Registering
		EncointerCeremonies::claim_rewards(RuntimeOrigin::signed(alice.clone()), cid, None)
			.unwrap();
		let meetup_result = IssuedRewards::<TestRuntime>::get((cid, cindex), 1);
		assert_eq!(meetup_result, Some(MeetupResult::Ok));

		assert!(event_deposited::<TestRuntime>(Event::RewardsIssued(cid, 1, 3).into()));

		for sender in vec![alice.clone(), bob.clone(), charlie.clone()].iter() {
			let result: f64 = EncointerBalances::balance(cid, sender).lossy_into();
			assert_abs_diff_eq!(
				result,
				EncointerCeremonies::ceremony_reward().lossy_into(),
				epsilon = 1.0e-6
			);
			assert_eq!(
				EncointerCeremonies::participant_reputation((cid, cindex), sender),
				Reputation::VerifiedUnlinked
			);
			assert!(event_deposited::<TestRuntime>(
				BalancesEvent::Issued(
					cid,
					sender.clone(),
					EncointerCeremonies::ceremony_reward().lossy_into()
				)
				.into()
			));
		}

		for sender in vec![eve.clone(), ferdie.clone()].iter() {
			assert_eq!(EncointerBalances::balance(cid, sender), ZERO);
			assert_eq!(
				EncointerCeremonies::participant_reputation((cid, cindex), sender),
				Reputation::Unverified
			);
			assert!(event_deposited::<TestRuntime>(
				Event::NoReward {
					cid,
					cindex,
					meetup_index: 1,
					account: sender.clone(),
					reason: ExclusionReason::NoVote,
				}
				.into()
			));
		}
		assert_eq!(EncointerBalances::balance(cid, &dave), ZERO);
		assert_eq!(
			EncointerCeremonies::participant_reputation((cid, cindex), &dave),
			Reputation::Unverified
		);
		assert!(event_deposited::<TestRuntime>(
			Event::NoReward {
				cid,
				cindex,
				meetup_index: 1,
				account: dave.clone(),
				reason: ExclusionReason::WrongVote,
			}
			.into()
		));

		// Claiming twice does not work for any of the meetup participants
<<<<<<< HEAD
		for sender in vec![alice, bob, charlie, dave, ferdie].iter() {
			assert_err!(
				EncointerCeremonies::claim_rewards(Origin::signed(sender.clone()), cid, None),
				Error::<TestRuntime>::RewardsAlreadyIssued
			);
		}
=======
		assert!(
			EncointerCeremonies::claim_rewards(RuntimeOrigin::signed(alice), cid, None).is_err()
		);
		assert!(EncointerCeremonies::claim_rewards(RuntimeOrigin::signed(bob), cid, None).is_err());

		assert!(
			EncointerCeremonies::claim_rewards(RuntimeOrigin::signed(charlie), cid, None).is_err()
		);

		assert!(EncointerCeremonies::claim_rewards(RuntimeOrigin::signed(dave), cid, None).is_err());

		assert!(
			EncointerCeremonies::claim_rewards(RuntimeOrigin::signed(ferdie), cid, None).is_err()
		);
>>>>>>> 61e42c00
	});
}

#[test]
fn claim_rewards_works_with_one_missing_attestation() {
	new_test_ext().execute_with(|| {
		System::set_block_number(System::block_number() + 1); // this is needed to assert events
		let cid = register_test_community::<TestRuntime>(None, 0.0, 0.0);
		let alice = AccountKeyring::Alice.to_account_id();
		let bob = AccountKeyring::Bob.to_account_id();
		let charlie = AccountKeyring::Charlie.to_account_id();
		let dave = AccountKeyring::Dave.to_account_id();
		let eve = AccountKeyring::Eve.to_account_id();
		let ferdie = AccountKeyring::Ferdie.to_account_id();
		let cindex = EncointerScheduler::current_ceremony_index();
		register_alice_bob_ferdie(cid);
		register_charlie_dave_eve(cid);

		Assignments::<TestRuntime>::insert(
			(cid, cindex),
			Assignment {
				bootstrappers_reputables: Default::default(),
				endorsees: Default::default(),
				newbies: Default::default(),
				locations: AssignmentParams { m: 7, s1: 8, s2: 9 },
			},
		);

		run_to_next_phase();
		// Assigning
		run_to_next_phase();
		// Attesting
		let all_participants = vec![alice.clone(), bob, charlie, dave, eve, ferdie];

		for p in all_participants.clone().into_iter() {
			let mut attestees = all_participants.clone();
			// remove self
			let i = attestees.iter().position(|a| a == &p).unwrap();
			attestees.remove(i);
			// remove one more participant
			attestees.remove(i % 5);
			attest_all(p, attestees, cid, 6);
		}

		run_to_next_phase();
		// Registering
		EncointerCeremonies::claim_rewards(RuntimeOrigin::signed(alice), cid, None).ok();

		// everybody should receive their reward
		assert!(event_deposited::<TestRuntime>(Event::RewardsIssued(cid, 1, 6).into()));
	});
}

#[test]
fn claim_rewards_can_only_be_called_for_valid_meetup_indices() {
	new_test_ext().execute_with(|| {
		System::set_block_number(System::block_number() + 1); // this is needed to assert events
		let cid = perform_bootstrapping_ceremony(None, 10);
		let alice = AccountKeyring::Alice.pair();
		let bob = AccountKeyring::Bob.pair();
		let charlie = AccountKeyring::Charlie.pair();
		let dave = AccountKeyring::Dave.pair();
		let eve = AccountKeyring::Eve.pair();
		let ferdie = AccountKeyring::Ferdie.pair();
		let cindex = EncointerScheduler::current_ceremony_index();
		register_alice_bob_ferdie(cid);
		register_charlie_dave_eve(cid);

		let mut all_participants = vec![alice, bob, charlie, dave, eve, ferdie];

		for i in 0..50 {
			let n: u8 = i + 13;
			let pair = sr25519::Pair::from_entropy(&[n; 32], None).0;
			register_as_reputable(&pair.clone(), cid).ok();
			all_participants.push(pair);
		}

		Assignments::<TestRuntime>::insert(
			(cid, cindex),
			Assignment {
				bootstrappers_reputables: Default::default(),
				endorsees: Default::default(),
				newbies: Default::default(),
				locations: AssignmentParams { m: 7, s1: 8, s2: 9 },
			},
		);

		run_to_next_phase();
		// Assigning
		run_to_next_phase();
		// Attesting

		let meetup_count = EncointerCeremonies::meetup_count((cid, cindex));
		for i in 1..=meetup_count {
			fully_attest_meetup(cid, i);
		}

		run_to_next_phase();
		// Registering

		for i in 1..=meetup_count {
			assert_ok!(EncointerCeremonies::claim_rewards(
				RuntimeOrigin::signed(account_id(&all_participants[0].clone())),
				cid,
				Some(i),
			));
		}

<<<<<<< HEAD
		for index in
			vec![0, 1 + meetup_count, 2 + meetup_count, 2 * meetup_count - 1, 2 * meetup_count + 1]
		{
			assert_err!(
				EncointerCeremonies::claim_rewards(
					Origin::signed(account_id(&all_participants[0].clone())),
					cid,
					Some(index)
				),
				Error::<TestRuntime>::InvalidMeetupIndex,
			);
		}
=======
		assert_err!(
			EncointerCeremonies::claim_rewards(
				RuntimeOrigin::signed(account_id(&all_participants[0].clone())),
				cid,
				Some(0)
			),
			Error::<TestRuntime>::InvalidMeetupIndex,
		);

		assert_err!(
			EncointerCeremonies::claim_rewards(
				RuntimeOrigin::signed(account_id(&all_participants[0].clone())),
				cid,
				Some(1 + meetup_count)
			),
			Error::<TestRuntime>::InvalidMeetupIndex,
		);

		assert_err!(
			EncointerCeremonies::claim_rewards(
				RuntimeOrigin::signed(account_id(&all_participants[0].clone())),
				cid,
				Some(2 + meetup_count)
			),
			Error::<TestRuntime>::InvalidMeetupIndex,
		);
		assert_err!(
			EncointerCeremonies::claim_rewards(
				RuntimeOrigin::signed(account_id(&all_participants[0].clone())),
				cid,
				Some(2 * meetup_count - 1)
			),
			Error::<TestRuntime>::InvalidMeetupIndex,
		);

		assert_err!(
			EncointerCeremonies::claim_rewards(
				RuntimeOrigin::signed(account_id(&all_participants[0].clone())),
				cid,
				Some(2 * meetup_count + 1)
			),
			Error::<TestRuntime>::InvalidMeetupIndex,
		);
>>>>>>> 61e42c00
	});
}

#[test]
fn claim_rewards_fails_with_two_missing_attestations() {
	new_test_ext().execute_with(|| {
		System::set_block_number(System::block_number() + 1); // this is needed to assert events
		let cid = register_test_community::<TestRuntime>(None, 0.0, 0.0);
		let alice = AccountKeyring::Alice.to_account_id();
		let bob = AccountKeyring::Bob.to_account_id();
		let charlie = AccountKeyring::Charlie.to_account_id();
		let dave = AccountKeyring::Dave.to_account_id();
		let eve = AccountKeyring::Eve.to_account_id();
		let ferdie = AccountKeyring::Ferdie.to_account_id();
		let cindex = EncointerScheduler::current_ceremony_index();
		register_alice_bob_ferdie(cid);
		register_charlie_dave_eve(cid);

		Assignments::<TestRuntime>::insert(
			(cid, cindex),
			Assignment {
				bootstrappers_reputables: Default::default(),
				endorsees: Default::default(),
				newbies: Default::default(),
				locations: AssignmentParams { m: 7, s1: 8, s2: 9 },
			},
		);

		run_to_next_phase();
		// Assigning
		run_to_next_phase();
		// Attesting
		let all_participants = vec![alice.clone(), bob, charlie, dave, eve, ferdie];

		for p in all_participants.clone().into_iter() {
			let mut attestees = all_participants.clone();
			// remove self
			let i = attestees.iter().position(|a| a == &p).unwrap();
			attestees.remove(i);
			// remove two more participants
			attestees.remove(i % 5);
			attestees.remove(i % 4);
			attest_all(p, attestees, cid, 6);
		}

		run_to_next_phase();
		// Registering
		EncointerCeremonies::claim_rewards(RuntimeOrigin::signed(alice), cid, None).ok();

		// nobody receives their reward
		assert!(event_deposited::<TestRuntime>(Event::RewardsIssued(cid, 1, 0).into()));
	});
}

#[test]
fn meetup_marked_as_completed_in_registration_when_claim_rewards_validation_error() {
	new_test_ext().execute_with(|| {
		System::set_block_number(System::block_number() + 1); // this is needed to assert events
		let cid = register_test_community::<TestRuntime>(None, 0.0, 0.0);
		let alice = AccountKeyring::Alice.pair();
		let bob = AccountKeyring::Bob.pair();
		let charlie = AccountKeyring::Charlie.pair();
		let dave = AccountKeyring::Dave.pair();
		let eve = AccountKeyring::Eve.pair();
		let ferdie = AccountKeyring::Ferdie.pair();
		let cindex = EncointerScheduler::current_ceremony_index();
		register_alice_bob_ferdie(cid);
		register_charlie_dave_eve(cid);

		Assignments::<TestRuntime>::insert(
			(cid, cindex),
			Assignment {
				bootstrappers_reputables: Default::default(),
				endorsees: Default::default(),
				newbies: Default::default(),
				locations: AssignmentParams { m: 7, s1: 8, s2: 9 },
			},
		);

		run_to_next_phase();
		// Assigning
		run_to_next_phase();
		// Attesting
		let all_participants = vec![&alice, &bob, &charlie, &dave, &eve, &ferdie];

		for (i, p) in all_participants.clone().into_iter().enumerate() {
			let mut attestees = all_participants.clone();
			// remove self
			attestees.retain(|&a| account_id(a) != account_id(p));
			// this will lead to an error beacuse there is no depandable vote
			EncointerCeremonies::attest_attendees(
				RuntimeOrigin::signed(account_id(p)),
				cid,
				i as u32,
				attestees.into_iter().map(|pa| account_id(pa)).collect(),
			)
			.unwrap();
		}

<<<<<<< HEAD
		// no early claim possible
		assert!(EncointerCeremonies::claim_rewards(Origin::signed(account_id(&alice)), cid, None)
			.is_err());
		// nothing happens in attesting phase
		assert!(!IssuedRewards::<TestRuntime>::contains_key((cid, cindex), 1));
		run_to_next_phase();
		// Registering phase
		assert!(EncointerCeremonies::claim_rewards(Origin::signed(account_id(&alice)), cid, None)
			.is_ok());
		// in registering phase, the meetup is marked as completed
=======
		assert!(EncointerCeremonies::claim_rewards(
			RuntimeOrigin::signed(account_id(&alice)),
			cid,
			None
		)
		.is_err());
		// nothing happens in attesting phase
		assert!(!IssuedRewards::<TestRuntime>::contains_key((cid, cindex), 1));
		run_to_next_phase();
		// Registering
		assert!(EncointerCeremonies::claim_rewards(
			RuntimeOrigin::signed(account_id(&alice)),
			cid,
			None
		)
		.is_ok());
		// in registering, the meetup is marked as completed
>>>>>>> 61e42c00
		assert!(IssuedRewards::<TestRuntime>::contains_key((cid, cindex), 1));
		let meetup_result = IssuedRewards::<TestRuntime>::get((cid, cindex), 1);
		assert_eq!(meetup_result, Some(MeetupResult::VotesNotDependable));

		assert!(event_deposited::<TestRuntime>(
			Event::MeetupEvaluated(cid, 1, MeetupResult::VotesNotDependable).into()
		));
	});
}

#[test]
fn claim_rewards_can_be_called_by_non_participant() {
	new_test_ext().execute_with(|| {
		System::set_block_number(System::block_number() + 1); // this is needed to assert events
		let cid = register_test_community::<TestRuntime>(None, 0.0, 0.0);
		let alice = AccountKeyring::Alice.to_account_id();
		let bob = AccountKeyring::Bob.to_account_id();
		let charlie = AccountKeyring::Charlie.to_account_id();
		let dave = AccountKeyring::Dave.to_account_id();
		let eve = AccountKeyring::Eve.to_account_id();
		let ferdie = AccountKeyring::Ferdie.to_account_id();

		let yran = sr25519::Pair::from_entropy(&[8u8; 32], None).0;

		let cindex = EncointerScheduler::current_ceremony_index();
		register_alice_bob_ferdie(cid);
		register_charlie_dave_eve(cid);

		Assignments::<TestRuntime>::insert(
			(cid, cindex),
			Assignment {
				bootstrappers_reputables: Default::default(),
				endorsees: Default::default(),
				newbies: Default::default(),
				locations: AssignmentParams { m: 7, s1: 8, s2: 9 },
			},
		);

		run_to_next_phase();
		// Assigning
		run_to_next_phase();
		// Attesting
		let all_participants = vec![alice, bob, charlie, dave, eve, ferdie];

		for p in all_participants.clone().into_iter() {
			let mut attestees = all_participants.clone();
			// remove self
			let i = attestees.iter().position(|a| a == &p).unwrap();
			attestees.remove(i);
			// remove one more participant
			attestees.remove(i % 5);
			attest_all(p, attestees, cid, 6);
		}

		run_to_next_phase();
		// Registering
		EncointerCeremonies::claim_rewards(RuntimeOrigin::signed(account_id(&yran)), cid, Some(1))
			.ok();

		// everybody should receive their reward
		assert!(event_deposited::<TestRuntime>(Event::RewardsIssued(cid, 1, 6).into()));
	});
}

#[test]
fn early_rewards_works() {
	new_test_ext().execute_with(|| {
		System::set_block_number(System::block_number() + 1); // this is needed to assert events
		let cid = register_test_community::<TestRuntime>(None, 0.0, 0.0);
		let alice = AccountKeyring::Alice.to_account_id();
		let bob = AccountKeyring::Bob.to_account_id();
		let charlie = AccountKeyring::Charlie.to_account_id();
		let dave = AccountKeyring::Dave.to_account_id();
		let eve = AccountKeyring::Eve.to_account_id();
		let ferdie = AccountKeyring::Ferdie.to_account_id();
		let cindex = EncointerScheduler::current_ceremony_index();
		register_alice_bob_ferdie(cid);
		register_charlie_dave_eve(cid);

		Assignments::<TestRuntime>::insert(
			(cid, cindex),
			Assignment {
				bootstrappers_reputables: Default::default(),
				endorsees: Default::default(),
				newbies: Default::default(),
				locations: AssignmentParams { m: 7, s1: 8, s2: 9 },
			},
		);

		run_to_next_phase();
		// Assigning
		run_to_next_phase();
		// Attesting

		let all_participants = vec![alice.clone(), bob, charlie, dave, eve, ferdie];
		fully_attest_attendees(all_participants, cid, 6);

		// Still attesting phase
		EncointerCeremonies::claim_rewards(RuntimeOrigin::signed(alice), cid, None).ok();

		// everybody should receive their reward
		assert_eq!(last_event::<TestRuntime>(), Some(Event::RewardsIssued(cid, 1, 6).into()));
	})
}

#[test]
<<<<<<< HEAD
fn early_rewards_with_one_noshow_works() {
=======
fn early_rewards_with_new_attest_attendees_extrinsic_works() {
	new_test_ext().execute_with(|| {
		System::set_block_number(System::block_number() + 1); // this is needed to assert events
		let cid = register_test_community::<TestRuntime>(None, 0.0, 0.0);
		let alice = AccountKeyring::Alice.to_account_id();
		let bob = AccountKeyring::Bob.to_account_id();
		let charlie = AccountKeyring::Charlie.to_account_id();
		let dave = AccountKeyring::Dave.to_account_id();
		let eve = AccountKeyring::Eve.to_account_id();
		let ferdie = AccountKeyring::Ferdie.to_account_id();
		let cindex = EncointerScheduler::current_ceremony_index();
		register_alice_bob_ferdie(cid);
		register_charlie_dave_eve(cid);

		Assignments::<TestRuntime>::insert(
			(cid, cindex),
			Assignment {
				bootstrappers_reputables: Default::default(),
				endorsees: Default::default(),
				newbies: Default::default(),
				locations: AssignmentParams { m: 7, s1: 8, s2: 9 },
			},
		);

		run_to_next_phase();
		// Assigning
		run_to_next_phase();
		// Attesting
		let all_participants = vec![alice.clone(), bob, charlie, dave, eve, ferdie];

		fully_attest_attendees(all_participants, cid, 6);

		// Still attesting phase
		EncointerCeremonies::claim_rewards(RuntimeOrigin::signed(alice), cid, None).ok();

		// everybody should receive their reward
		assert_eq!(last_event::<TestRuntime>(), Some(Event::RewardsIssued(cid, 1, 6).into()));
	})
}

#[test]
fn early_rewards_with_new_attest_attendees_extrinsic_with_one_missing_attestation_works() {
>>>>>>> 61e42c00
	new_test_ext().execute_with(|| {
		System::set_block_number(System::block_number() + 1); // this is needed to assert events
		let cid = register_test_community::<TestRuntime>(None, 0.0, 0.0);
		let alice = AccountKeyring::Alice.to_account_id();
		let bob = AccountKeyring::Bob.to_account_id();
		let charlie = AccountKeyring::Charlie.to_account_id();
		let dave = AccountKeyring::Dave.to_account_id();
		let eve = AccountKeyring::Eve.to_account_id();
		let cindex = EncointerScheduler::current_ceremony_index();
		register_alice_bob_ferdie(cid);
		register_charlie_dave_eve(cid);

		Assignments::<TestRuntime>::insert(
			(cid, cindex),
			Assignment {
				bootstrappers_reputables: Default::default(),
				endorsees: Default::default(),
				newbies: Default::default(),
				locations: AssignmentParams { m: 7, s1: 8, s2: 9 },
			},
		);

		run_to_next_phase();
		// Assigning
		run_to_next_phase();
		// Attesting

		// Ferdie is missing
		let all_participants = vec![alice.clone(), bob, charlie, dave, eve];

		fully_attest_attendees(all_participants, cid, 5);

		// Still attesting phase
		EncointerCeremonies::claim_rewards(RuntimeOrigin::signed(alice), cid, None).ok();

		// everybody should receive their reward
		assert_eq!(last_event::<TestRuntime>(), Some(Event::RewardsIssued(cid, 1, 5).into()));
	})
}

#[test]
fn early_rewards_does_not_work_with_one_missing_submission_of_attestations() {
	new_test_ext().execute_with(|| {
		System::set_block_number(System::block_number() + 1); // this is needed to assert events
		let cid = register_test_community::<TestRuntime>(None, 0.0, 0.0);
		let alice = AccountKeyring::Alice.to_account_id();
		let bob = AccountKeyring::Bob.to_account_id();
		let charlie = AccountKeyring::Charlie.to_account_id();
		let dave = AccountKeyring::Dave.to_account_id();
		let eve = AccountKeyring::Eve.to_account_id();
		let ferdie = AccountKeyring::Ferdie.to_account_id();
		let cindex = EncointerScheduler::current_ceremony_index();
		register_alice_bob_ferdie(cid);
		register_charlie_dave_eve(cid);

		Assignments::<TestRuntime>::insert(
			(cid, cindex),
			Assignment {
				bootstrappers_reputables: Default::default(),
				endorsees: Default::default(),
				newbies: Default::default(),
				locations: AssignmentParams { m: 7, s1: 8, s2: 9 },
			},
		);

		run_to_next_phase();
		// Assigning
		run_to_next_phase();
		// Attesting
		let all_participants = vec![alice.clone(), bob, charlie, dave, eve, ferdie];
		let mut submitters = all_participants.clone();
		submitters.remove(0);

		for p in submitters.into_iter() {
			let mut attestees = all_participants.clone();
			// remove self
			let i = attestees.iter().position(|a| a == &p).unwrap();
			attestees.remove(i);
			attest_all(p, attestees, cid, 6);
		}

		// Still attesting phase
		assert_err!(
			EncointerCeremonies::claim_rewards(RuntimeOrigin::signed(alice), cid, None),
			Error::<TestRuntime>::EarlyRewardsNotPossible
		);
	});
}

#[test]
fn bootstrapping_works() {
	new_test_ext().execute_with(|| {
		let cid = perform_bootstrapping_ceremony(None, 1);
		let alice = AccountKeyring::Alice.pair();
		let bob = AccountKeyring::Bob.pair();
		let charlie = AccountKeyring::Charlie.pair();
		let dave = AccountKeyring::Dave.pair();
		let eve = AccountKeyring::Eve.pair();
		let ferdie = AccountKeyring::Ferdie.pair();

		EncointerCeremonies::claim_rewards(RuntimeOrigin::signed(account_id(&alice)), cid, None)
			.ok();
		let cindex = EncointerScheduler::current_ceremony_index();

		assert_eq!(
			EncointerCeremonies::participant_reputation((cid, cindex - 1), &account_id(&alice)),
			Reputation::VerifiedUnlinked
		);
		assert_eq!(
			EncointerCeremonies::participant_reputation((cid, cindex - 1), &account_id(&bob)),
			Reputation::VerifiedUnlinked
		);
		assert_eq!(
			EncointerCeremonies::participant_reputation((cid, cindex - 1), &account_id(&charlie)),
			Reputation::VerifiedUnlinked
		);
		assert_eq!(
			EncointerCeremonies::participant_reputation((cid, cindex - 1), &account_id(&dave)),
			Reputation::VerifiedUnlinked
		);
		assert_eq!(
			EncointerCeremonies::participant_reputation((cid, cindex - 1), &account_id(&eve)),
			Reputation::VerifiedUnlinked
		);
		assert_eq!(
			EncointerCeremonies::participant_reputation((cid, cindex - 1), &account_id(&ferdie)),
			Reputation::VerifiedUnlinked
		);
	});
}

#[test]
fn register_with_reputation_works() {
	new_test_ext().execute_with(|| {
		let cid = perform_bootstrapping_ceremony(None, 1);

		// a non-bootstrapper
		let zoran = sr25519::Pair::from_entropy(&[9u8; 32], None).0;
		let zoran_new = sr25519::Pair::from_entropy(&[8u8; 32], None).0;

		// another non-bootstrapper
		let yuri = sr25519::Pair::from_entropy(&[9u8; 32], None).0;

		let cindex = EncointerScheduler::current_ceremony_index();

		// fake reputation registry for first ceremony
		assert!(
			EncointerBalances::issue(cid, &account_id(&zoran), NominalIncome::from_num(1)).is_ok()
		);
		EncointerCeremonies::fake_reputation(
			(cid, cindex - 1),
			&account_id(&zoran),
			Reputation::VerifiedUnlinked,
		);
		assert_eq!(
			EncointerCeremonies::participant_reputation((cid, cindex - 1), account_id(&zoran)),
			Reputation::VerifiedUnlinked
		);

		let cindex = EncointerScheduler::current_ceremony_index();
		println!("cindex {cindex}");
		// wrong sender of good proof fails
		let proof = prove_attendance(account_id(&zoran_new), cid, cindex - 1, &zoran);
		assert_err!(
			register(account_id(&yuri), cid, Some(proof)),
			Error::<TestRuntime>::WrongProofSubject
		);

		// see if Zoran can register with his fresh key
		// for the next ceremony claiming his former attendance
		IssuedRewards::<TestRuntime>::insert((cid, cindex - 1), 0, MeetupResult::Ok);
		let proof = prove_attendance(account_id(&zoran_new), cid, cindex - 1, &zoran);
		assert_ok!(register(account_id(&zoran_new), cid, Some(proof)));
		assert_eq!(
			EncointerCeremonies::participant_reputation((cid, cindex), account_id(&zoran_new)),
			Reputation::UnverifiedReputable
		);
		assert_eq!(
			EncointerCeremonies::participant_reputation((cid, cindex - 1), account_id(&zoran)),
			Reputation::VerifiedLinked
		);

		// double signing (re-using reputation) fails
		let proof_second = prove_attendance(account_id(&yuri), cid, cindex - 1, &zoran);
		assert_err!(
			register(account_id(&yuri), cid, Some(proof_second)),
			Error::<TestRuntime>::AttendanceUnverifiedOrAlreadyUsed
		);

		// signer without reputation fails
		let proof = prove_attendance(account_id(&yuri), cid, cindex - 1, &yuri);
		assert_err!(
			register(account_id(&yuri), cid, Some(proof)),
			Error::<TestRuntime>::AttendanceUnverifiedOrAlreadyUsed
		);
	});
}

#[test]
fn endorsement_by_bootstrapper_for_newbie_works_until_no_more_tickets() {
	new_test_ext().execute_with(|| {
		System::set_block_number(System::block_number() + 1); // this is needed to assert events
		let cid = perform_bootstrapping_ceremony(None, 1);
		let alice = AccountId::from(AccountKeyring::Alice);

		let endorsees = add_population(
			(EncointerCeremonies::endorsement_tickets_per_bootstrapper() + 1) as usize,
			6,
		);
		for i in 0..EncointerCeremonies::endorsement_tickets_per_bootstrapper() {
			assert_ok!(EncointerCeremonies::endorse_newcomer(
				RuntimeOrigin::signed(alice.clone()),
				cid,
				account_id(&endorsees[i as usize])
			));
			assert_eq!(
				last_event::<TestRuntime>(),
				Some(
					Event::EndorsedParticipant(
						cid,
						alice.clone(),
						account_id(&endorsees[i as usize])
					)
					.into()
				)
			);
		}

		assert_err!(
			EncointerCeremonies::endorse_newcomer(
				RuntimeOrigin::signed(alice),
				cid,
				account_id(
					&endorsees
						[EncointerCeremonies::endorsement_tickets_per_bootstrapper() as usize]
				),
			),
			Error::<TestRuntime>::NoMoreNewbieTickets,
		);
	});
}

#[test]
fn endorsing_newbie_for_next_ceremony_works_after_registering_phase() {
	new_test_ext().execute_with(|| {
		let cid = register_test_community::<TestRuntime>(None, 0.0, 0.0);
		let alice = AccountId::from(AccountKeyring::Alice);
		let cindex = EncointerScheduler::current_ceremony_index();
		run_to_next_phase();

		assert_eq!(EncointerScheduler::current_phase(), CeremonyPhaseType::Assigning);
		// a newbie
		let zoran = sr25519::Pair::from_entropy(&[9u8; 32], None).0;
		assert_ok!(EncointerCeremonies::endorse_newcomer(
			RuntimeOrigin::signed(alice),
			cid,
			account_id(&zoran)
		));
<<<<<<< HEAD
		assert!(Endorsees::<TestRuntime>::contains_key((cid, cindex + 1), &account_id(&zoran)));

		run_to_next_phase();

		let bogdan = sr25519::Pair::from_entropy(&[99u8; 32], None).0;
		assert_ok!(EncointerCeremonies::endorse_newcomer(
			Origin::signed(alice.clone()),
			cid,
			account_id(&bogdan)
		));
		assert!(Endorsees::<TestRuntime>::contains_key((cid, cindex + 1), &account_id(&bogdan)));
=======
		assert!(Endorsees::<TestRuntime>::contains_key((cid, cindex + 1), account_id(&zoran)));
>>>>>>> 61e42c00
	});
}

#[test]
fn endorsing_newbie_twice_fails() {
	new_test_ext().execute_with(|| {
		let cid = perform_bootstrapping_ceremony(None, 1);
		let alice = AccountId::from(AccountKeyring::Alice);
		let cindex = EncointerScheduler::current_ceremony_index();

		// a newbie
		let zoran = sr25519::Pair::from_entropy(&[9u8; 32], None).0;
		assert_ok!(EncointerCeremonies::endorse_newcomer(
			RuntimeOrigin::signed(alice.clone()),
			cid,
			account_id(&zoran)
		));
		assert!(Endorsees::<TestRuntime>::contains_key((cid, cindex), account_id(&zoran)));
		assert_err!(
			EncointerCeremonies::endorse_newcomer(
				RuntimeOrigin::signed(alice),
				cid,
				account_id(&zoran),
			),
			Error::<TestRuntime>::AlreadyEndorsed,
		);
	});
}

#[test]
fn endorsing_two_newbies_works() {
	new_test_ext().execute_with(|| {
		let cid = perform_bootstrapping_ceremony(None, 1);
		let alice = AccountId::from(AccountKeyring::Alice);
		let cindex = EncointerScheduler::current_ceremony_index();

		// a newbie
		let yran = sr25519::Pair::from_entropy(&[8u8; 32], None).0;
		let zoran = sr25519::Pair::from_entropy(&[9u8; 32], None).0;
		assert_ok!(EncointerCeremonies::endorse_newcomer(
			RuntimeOrigin::signed(alice.clone()),
			cid,
			account_id(&zoran)
		));
		assert!(Endorsees::<TestRuntime>::contains_key((cid, cindex), account_id(&zoran)));
		assert_ok!(EncointerCeremonies::endorse_newcomer(
			RuntimeOrigin::signed(alice),
			cid,
			account_id(&yran)
		));
		assert!(Endorsees::<TestRuntime>::contains_key((cid, cindex), account_id(&yran)));
	});
}

#[test]
fn endorsement_survives_idle_cycle() {
	new_test_ext().execute_with(|| {
		let cid = perform_bootstrapping_ceremony(None, 1);
		let alice = AccountId::from(AccountKeyring::Alice);

		// a newbie
		let zoran = account_id(&sr25519::Pair::from_entropy(&[9u8; 32], None).0);
		assert_ok!(EncointerCeremonies::endorse_newcomer(
			Origin::signed(alice.clone()),
			cid,
			zoran.clone()
		));
		assert!(EncointerCeremonies::is_endorsed(&zoran, &(cid, 4)).is_some());
		run_to_next_phase();
		run_to_next_phase();
		run_to_next_phase();
		run_to_next_phase();
		run_to_next_phase();
		run_to_next_phase();
		assert!(EncointerCeremonies::is_endorsed(&zoran, &(cid, 4)).is_some());
	});
}

#[test]
fn endorsing_works_after_subject_has_already_registered() {
	new_test_ext().execute_with(|| {
		let cid = perform_bootstrapping_ceremony(None, 1);
		let alice = AccountId::from(AccountKeyring::Alice);
		let cindex = EncointerScheduler::current_ceremony_index();

		// a newbie
		let yran = account_id(&sr25519::Pair::from_entropy(&[8u8; 32], None).0);

		assert!(EncointerBalances::issue(cid, &alice, NominalIncome::from_num(1)).is_ok());
		assert_ok!(register(yran.clone(), cid, None));

		assert!(NewbieIndex::<TestRuntime>::contains_key((cid, cindex), &yran));

		assert_ok!(EncointerCeremonies::endorse_newcomer(
			RuntimeOrigin::signed(alice),
			cid,
			yran.clone()
		));

		assert!(EndorseeIndex::<TestRuntime>::contains_key((cid, cindex), &yran));
		assert!(!NewbieIndex::<TestRuntime>::contains_key((cid, cindex), &yran));
	});
}

#[test]
fn endorse_newbie_works_for_reputables() {
	new_test_ext().execute_with(|| {
		let cid = perform_bootstrapping_ceremony(None, 1);
		let reputable = account_id(&sr25519::Pair::from_entropy(&[10u8; 32], None).0);

		let cindex = EncointerScheduler::current_ceremony_index();

		EncointerCeremonies::fake_reputation(
			(cid, cindex - 1),
			&reputable,
			Reputation::VerifiedUnlinked,
		);

		// a newbie
		let yran = sr25519::Pair::from_entropy(&[8u8; 32], None).0;
		let zoran = sr25519::Pair::from_entropy(&[9u8; 32], None).0;
		let bob = sr25519::Pair::from_entropy(&[10u8; 32], None).0;
		assert_ok!(EncointerCeremonies::endorse_newcomer(
			RuntimeOrigin::signed(reputable.clone()),
			cid,
			account_id(&zoran)
		));
		assert!(Endorsees::<TestRuntime>::contains_key((cid, cindex), account_id(&zoran)));
		assert_eq!(BurnedReputableNewbieTickets::<TestRuntime>::get((cid, cindex), &reputable), 1);
		assert_eq!(BurnedBootstrapperNewbieTickets::<TestRuntime>::get(cid, &reputable), 0);
		assert_ok!(EncointerCeremonies::endorse_newcomer(
			RuntimeOrigin::signed(reputable.clone()),
			cid,
			account_id(&yran)
		));
		assert!(Endorsees::<TestRuntime>::contains_key((cid, cindex), account_id(&yran)));
		assert_eq!(BurnedReputableNewbieTickets::<TestRuntime>::get((cid, cindex), &reputable), 2);
		assert_eq!(BurnedBootstrapperNewbieTickets::<TestRuntime>::get(cid, &reputable), 0);

		assert_err!(
			EncointerCeremonies::endorse_newcomer(
				RuntimeOrigin::signed(reputable),
				cid,
				account_id(&bob)
			),
			Error::<TestRuntime>::NoMoreNewbieTickets,
		);
	});
}

#[test]
fn endorse_newbie_fails_if_already_endorsed_in_previous_ceremony() {
	new_test_ext().execute_with(|| {
		let cid = perform_bootstrapping_ceremony(None, 1);
		let alice = AccountId::from(AccountKeyring::Alice);

		// a newbie
		let yran = account_id(&sr25519::Pair::from_entropy(&[8u8; 32], None).0);
		assert_ok!(EncointerCeremonies::endorse_newcomer(
			RuntimeOrigin::signed(alice.clone()),
			cid,
			yran.clone()
		));

		run_to_next_phase();
		run_to_next_phase();
		run_to_next_phase();

		assert_err!(
			EncointerCeremonies::endorse_newcomer(RuntimeOrigin::signed(alice), cid, yran),
			Error::<TestRuntime>::AlreadyEndorsed
		);
	});
}

#[test]
fn endorse_newbie_fails_if_sender_has_no_reputation_and_is_not_bootstrapper() {
	new_test_ext().execute_with(|| {
		let cid = perform_bootstrapping_ceremony(None, 1);

		let yran = account_id(&sr25519::Pair::from_entropy(&[8u8; 32], None).0);
		let zoran = sr25519::Pair::from_entropy(&[9u8; 32], None).0;
		assert_err!(
			EncointerCeremonies::endorse_newcomer(
				RuntimeOrigin::signed(account_id(&zoran)),
				cid,
				yran
			),
			Error::<TestRuntime>::NoMoreNewbieTickets
		);
	});
}

#[test]
fn registering_in_attestation_phase_works() {
	new_test_ext().execute_with(|| {
		let cid = register_test_community::<TestRuntime>(None, 0.0, 0.0);
		let yran = account_id(&sr25519::Pair::from_entropy(&[8u8; 32], None).0);
		let cindex = EncointerScheduler::current_ceremony_index();
		assert!(EncointerBalances::issue(cid, &yran, NominalIncome::from_num(1)).is_ok());

		run_to_next_phase();
		run_to_next_phase();
		register(yran.clone(), cid, None).unwrap();

		assert!(NewbieIndex::<TestRuntime>::contains_key((cid, cindex + 1), &yran));
	});
}

#[test]
fn registering_in_assigning_phase_fails() {
	new_test_ext().execute_with(|| {
		let cid = register_test_community::<TestRuntime>(None, 0.0, 0.0);
		let yran = account_id(&sr25519::Pair::from_entropy(&[8u8; 32], None).0);
		assert!(EncointerBalances::issue(cid, &yran, NominalIncome::from_num(1)).is_ok());

		run_to_next_phase();

		assert_err!(
			register(yran, cid, None),
			Error::<TestRuntime>::RegisteringOrAttestationPhaseRequired,
		);
	});
}

#[test]
fn registering_endorsee_removes_endorsement() {
	new_test_ext().execute_with(|| {
		let cid = register_test_community::<TestRuntime>(None, 0.0, 0.0);
		let yran = account_id(&sr25519::Pair::from_entropy(&[8u8; 32], None).0);
		let cindex = EncointerScheduler::current_ceremony_index();
		assert!(EncointerBalances::issue(cid, &yran, NominalIncome::from_num(1)).is_ok());

		Endorsees::<TestRuntime>::insert((cid, cindex), &yran, ());

		assert!(Endorsees::<TestRuntime>::contains_key((cid, cindex), &yran));
		register(yran.clone(), cid, None).unwrap();

		assert!(EndorseeIndex::<TestRuntime>::contains_key((cid, cindex), &yran));
		assert!(!Endorsees::<TestRuntime>::contains_key((cid, cindex), &yran));
	});
}

// integration tests ////////////////////////////////

#[rstest(lat_micro, lon_micro, meetup_time_offset,
case(0, 0, 0),
case(1_000_000, 1_000_000, 0),
case(0, 2_234_567, 0),
case(2_000_000, 155_000_000, 0),
case(1_000_000, -2_000_000, 0),
case(-31_000_000, -155_000_000, 0),
case(0, 0, 100_000),
case(1_000_000, 1_000_000, 100_000),
case(0, 2_234_567, 100_000),
case(2_000_000, 155_000_000, 100_000),
case(1_000_000, -2_000_000, 100_000),
case(-31_000_000, -155_000_000, 100_000),
case(1_000_000, 1_000_000, -100_000),
case(0, 2_234_567, -100_000),
case(2_000_000, 155_000_000, -100_000),
case(1_000_000, -2_000_000, -100_000),
case(-31_000_000, -155_000_000, -100_000),
)]
fn get_meetup_time_works(lat_micro: i64, lon_micro: i64, meetup_time_offset: i64) {
	new_test_ext().execute_with(|| {
		System::set_block_number(0);
		run_to_block(1);

		let cid = register_test_community::<TestRuntime>(
			None,
			lat_micro as f64 / 1_000_000.0,
			lon_micro as f64 / 1_000_000.0,
		);
		// locations will not generally be returned in the order they were registered
		// and meetups will be at randomized locations after https://github.com/encointer/pallets/issues/65
		// that would break this test if we had more than one location registered

		let cindex = EncointerScheduler::current_ceremony_index();
		assert_eq!(cindex, 1);
		assert_eq!(EncointerScheduler::current_phase(), CeremonyPhaseType::Registering);
		assert_eq!(
			EncointerScheduler::next_phase_timestamp(),
			(GENESIS_TIME - GENESIS_TIME.rem(ONE_DAY)) + ONE_DAY
		);
		register_alice_bob_ferdie(cid);

		EncointerCeremonies::set_meetup_time_offset(
			RuntimeOrigin::signed(master()),
			meetup_time_offset as i32,
		)
		.ok();

		run_to_next_phase();

		assert_eq!(cindex, 1);
		assert_eq!(EncointerScheduler::current_phase(), CeremonyPhaseType::Assigning);

		run_to_next_phase();

		assert_eq!(cindex, 1);
		assert_eq!(EncointerScheduler::current_phase(), CeremonyPhaseType::Attesting);

		let mtime = if lon_micro >= 0 {
			GENESIS_TIME - GENESIS_TIME.rem(ONE_DAY) + 2 * ONE_DAY + ONE_DAY / 2 -
				(lon_micro * ONE_DAY as i64 / 360_000_000) as u64
		} else {
			GENESIS_TIME - GENESIS_TIME.rem(ONE_DAY) +
				2 * ONE_DAY + ONE_DAY / 2 +
				(lon_micro.abs() * ONE_DAY as i64 / 360_000_000) as u64
		};

		let adjusted_mtime = mtime as i64 + meetup_time_offset;

		let location = EncointerCeremonies::get_meetup_location((cid, cindex), 1).unwrap();

		let tol = 60_000; // [ms]

		println!(
			"difference {:?}",
			EncointerCeremonies::get_meetup_time(location).unwrap() as i64 - adjusted_mtime
		);
		println!("lon before {:?}", lon_micro as f64 / 1_000_000.0);
		assert!(
			tol > (EncointerCeremonies::get_meetup_time(location).unwrap() as i64 - adjusted_mtime)
				.unsigned_abs()
		);
	});
}

#[test]
fn ceremony_index_and_purging_registry_works() {
	new_test_ext().execute_with(|| {
		let cid = register_test_community::<TestRuntime>(None, 0.0, 0.0);
		let alice = AccountId::from(AccountKeyring::Alice);
		let cindex = EncointerScheduler::current_ceremony_index();
		let reputation_lifetime = EncointerCeremonies::reputation_lifetime();

		assert_ok!(register(alice.clone(), cid, None));
		assert_eq!(EncointerCeremonies::bootstrapper_registry((cid, cindex), 1).unwrap(), alice);

		for _ in 0..reputation_lifetime {
			// issue some rewards such that the inactivity counter is not increased
			IssuedRewards::<TestRuntime>::insert(
				(cid, EncointerScheduler::current_ceremony_index()),
				0,
				MeetupResult::Ok,
			);

			run_to_next_phase();
			run_to_next_phase();
			run_to_next_phase();

			// still not purged
			assert_eq!(
				EncointerCeremonies::bootstrapper_registry((cid, cindex), 1).unwrap(),
				alice
			);
		}

		// only after n=ReputationLifetimes cycles everything should be purged

		run_to_next_phase();
		run_to_next_phase();
		run_to_next_phase();
		// now again registering
		let new_cindex = EncointerScheduler::current_ceremony_index();
		assert_eq!(new_cindex, cindex + reputation_lifetime + 1);
		assert_eq!(EncointerCeremonies::bootstrapper_count((cid, cindex)), 0);
		assert_eq!(EncointerCeremonies::bootstrapper_registry((cid, cindex), 1), None);
		assert_eq!(EncointerCeremonies::bootstrapper_index((cid, cindex), &alice), 0);
	});
}

#[test]
fn after_inactive_cycle_forbid_non_bootstrapper_registration() {
	new_test_ext().execute_with(|| {
		let cid = CommunityIdentifier::default();
		let mut cindex = 1;

		let bootstrapper = account_id(&AccountKeyring::Alice.pair());
		EncointerCommunities::insert_bootstrappers(cid, vec![bootstrapper.clone()]);
		let reputable = account_id(&AccountKeyring::Bob.pair());
		let newbie = account_id(&AccountKeyring::Eve.pair());

		assert!(EncointerCeremonies::register(cid, cindex, &bootstrapper, false).is_ok());
		assert!(EncointerCeremonies::register(cid, cindex, &reputable, false).is_err());
		assert!(EncointerCeremonies::register(cid, cindex, &newbie, false).is_err());

		assert!(EncointerBalances::issue(cid, &reputable, NominalIncome::from_num(1)).is_ok());
		cindex += 1;

		assert!(EncointerCeremonies::register(cid, cindex, &bootstrapper, false).is_ok());
		assert!(EncointerCeremonies::register(cid, cindex, &reputable, false).is_ok());
		assert!(EncointerCeremonies::register(cid, cindex, &newbie, false).is_ok());
	});
}

#[test]
fn grow_population_and_removing_community_works() {
	new_test_ext().execute_with(|| {
		let cid = perform_bootstrapping_ceremony(None, 3);
		let mut participants = bootstrappers();

		// generate many keys and register all of them
		// they will use the same keys per participant throughout to following ceremonies
		participants.extend(add_population(14, participants.len()));
		IssuedRewards::<TestRuntime>::insert(
			(cid, EncointerScheduler::current_ceremony_index() - 1),
			0,
			MeetupResult::Ok,
		);
		participants.iter().for_each(|p| {
			assert_ok!(EncointerBalances::issue(cid, &account_id(p), NominalIncome::from_num(1)));
			assert_ok!(register(account_id(p), cid, None));
		});

		let cindex = EncointerScheduler::current_ceremony_index();
		run_to_next_phase();
		// Assigning
		assert_eq!(EncointerCeremonies::bootstrapper_count((cid, cindex)), 6);
		assert_eq!(EncointerCeremonies::reputable_count((cid, cindex)), 0);
		assert_eq!(EncointerCeremonies::newbie_count((cid, cindex)), 14);
		assert_eq!(EncointerCeremonies::meetup_count((cid, cindex)), 1);

		run_to_next_phase();
		// WITNESSING

		fully_attest_meetup(cid, 1);

		run_to_next_phase();
		// Registering
		for pair in participants.iter() {
			EncointerCeremonies::claim_rewards(RuntimeOrigin::signed(account_id(pair)), cid, None)
				.ok();
		}

		let cindex = EncointerScheduler::current_ceremony_index();
		// register everybody again. also those who didn't have the chance last time
		for pair in participants.iter() {
			let proof = get_proof(cid, cindex - 1, pair);
			register(account_id(pair), cid, proof).unwrap();
		}
		run_to_next_phase();
		// Assigning

		assert_eq!(EncointerCeremonies::bootstrapper_count((cid, cindex)), 6);
		assert_eq!(EncointerCeremonies::reputable_count((cid, cindex)), 2);
		assert_eq!(EncointerCeremonies::newbie_count((cid, cindex)), 12);
		assert_eq!(EncointerCeremonies::meetup_count((cid, cindex)), 1);

		run_to_next_phase();

		fully_attest_meetup(cid, 1);

		run_to_next_phase();
		// Registering
		for pair in participants.iter() {
			EncointerCeremonies::claim_rewards(RuntimeOrigin::signed(account_id(pair)), cid, None)
				.ok();
		}

		let cindex = EncointerScheduler::current_ceremony_index();
		// register everybody again. also those who didn't have the chance last time
		for pair in participants.iter() {
			let proof = get_proof(cid, cindex - 1, pair);
			register(account_id(pair), cid, proof).unwrap();
		}
		run_to_next_phase();
		// Assigning

		assert_eq!(EncointerCeremonies::bootstrapper_count((cid, cindex)), 6);
		assert_eq!(EncointerCeremonies::reputable_count((cid, cindex)), 4);
		assert_eq!(EncointerCeremonies::newbie_count((cid, cindex)), 10);
		assert_eq!(EncointerCeremonies::meetup_count((cid, cindex)), 2);

		run_to_next_phase();
		// WITNESSING
		fully_attest_meetup(cid, 1);
		fully_attest_meetup(cid, 2);

		run_to_next_phase();
		// Registering
		for pair in participants.iter() {
			EncointerCeremonies::claim_rewards(RuntimeOrigin::signed(account_id(pair)), cid, None)
				.ok();
		}

		let cindex = EncointerScheduler::current_ceremony_index();
		let mut proof_count = 0;
		for pair in participants.iter() {
			let proof = get_proof(cid, cindex - 1, pair);
			if proof.is_some() {
				proof_count += 1;
			}
			register(account_id(pair), cid, proof).unwrap();
		}
		run_to_next_phase();
		// Assigning
		assert_eq!(proof_count, 13);
		assert_eq!(EncointerCeremonies::meetup_count((cid, cindex)), 2);

		// now we remove the community
		EncointerCeremonies::purge_community(cid);

		let reputation_lifetime = EncointerCeremonies::reputation_lifetime();
		let current_cindex =
			EncointerScheduler::current_ceremony_index().saturating_sub(reputation_lifetime);

		// only sanity check. Community removal is better tested in the communities pallet.
		assert_eq!(EncointerCommunities::community_identifiers().contains(&cid), false);

		assert_eq!(BurnedBootstrapperNewbieTickets::<TestRuntime>::iter_prefix(cid).next(), None);

		for cindex in current_cindex.saturating_sub(reputation_lifetime)..=current_cindex {
			assert_eq!(
				BootstrapperRegistry::<TestRuntime>::iter_prefix((cid, cindex)).next(),
				None
			);
			assert_eq!(BootstrapperIndex::<TestRuntime>::iter_prefix((cid, cindex)).next(), None);
			assert_eq!(BootstrapperCount::<TestRuntime>::contains_key((cid, cindex)), false);

			assert_eq!(ReputableRegistry::<TestRuntime>::iter_prefix((cid, cindex)).next(), None);
			assert_eq!(ReputableIndex::<TestRuntime>::iter_prefix((cid, cindex)).next(), None);
			assert_eq!(ReputableCount::<TestRuntime>::contains_key((cid, cindex)), false);

			assert_eq!(EndorseeRegistry::<TestRuntime>::iter_prefix((cid, cindex)).next(), None);
			assert_eq!(EndorseeIndex::<TestRuntime>::iter_prefix((cid, cindex)).next(), None);
			assert_eq!(EndorseeCount::<TestRuntime>::contains_key((cid, cindex)), false);

			assert_eq!(NewbieRegistry::<TestRuntime>::iter_prefix((cid, cindex)).next(), None);
			assert_eq!(NewbieIndex::<TestRuntime>::iter_prefix((cid, cindex)).next(), None);
			assert_eq!(NewbieCount::<TestRuntime>::contains_key((cid, cindex)), false);

			assert_eq!(AssignmentCounts::<TestRuntime>::contains_key((cid, cindex)), false);
			assert_eq!(Assignments::<TestRuntime>::contains_key((cid, cindex)), false);

			assert_eq!(
				ParticipantReputation::<TestRuntime>::iter_prefix((cid, cindex)).next(),
				None
			);

			assert_eq!(Endorsees::<TestRuntime>::iter_prefix((cid, cindex)).next(), None);
			assert_eq!(EndorseesCount::<TestRuntime>::contains_key((cid, cindex)), false);
			assert_eq!(MeetupCount::<TestRuntime>::contains_key((cid, cindex)), false);

			assert_eq!(AttestationRegistry::<TestRuntime>::iter_prefix((cid, cindex)).next(), None);
			assert_eq!(AttestationIndex::<TestRuntime>::iter_prefix((cid, cindex)).next(), None);
			assert_eq!(AttestationCount::<TestRuntime>::contains_key((cid, cindex)), false);

			assert_eq!(
				MeetupParticipantCountVote::<TestRuntime>::iter_prefix((cid, cindex)).next(),
				None
			);

			assert_eq!(IssuedRewards::<TestRuntime>::iter_prefix((cid, cindex)).next(), None);

			assert_eq!(
				BurnedReputableNewbieTickets::<TestRuntime>::iter_prefix((cid, cindex)).next(),
				None
			);

			assert_eq!(InactivityCounters::<TestRuntime>::contains_key(cid), false);
		}
	});
}

#[test]
fn dont_create_assignment_with_less_than_three() {
	new_test_ext().execute_with(|| {
		let cid = perform_bootstrapping_ceremony(None, 1);
		let cindex = EncointerScheduler::current_ceremony_index();

		assert_ok!(register(account_id(&AccountKeyring::Charlie.pair()), cid, None));
		assert_ok!(register(account_id(&AccountKeyring::Dave.pair()), cid, None));
		run_to_next_phase();
		assert_eq!(EncointerCeremonies::assignments((cid, cindex)), Assignment::default());
	});
}

#[test]
fn get_assignment_params_works() {
	new_test_ext().execute_with(|| {
		let cid = perform_bootstrapping_ceremony(None, 1);
		let cindex = EncointerScheduler::current_ceremony_index();
		let assignment = EncointerCeremonies::assignments((cid, cindex));

		assert_eq!(assignment.bootstrappers_reputables.m, 0);
		assert_eq!(assignment.bootstrappers_reputables.s1, 0);
		assert_eq!(assignment.bootstrappers_reputables.s2, 0);
		assert_eq!(assignment.endorsees.m, 0);
		assert_eq!(assignment.endorsees.s1, 0);
		assert_eq!(assignment.endorsees.s2, 0);
		assert_eq!(assignment.newbies.m, 0);
		assert_eq!(assignment.newbies.s1, 0);
		assert_eq!(assignment.newbies.s2, 0);

		register_charlie_dave_eve(cid);
		run_to_next_phase();

		let assignment = EncointerCeremonies::assignments((cid, cindex));

		assert!(assignment.bootstrappers_reputables.m > 0);
		assert!(assignment.bootstrappers_reputables.s1 > 0);
		assert!(assignment.bootstrappers_reputables.s2 > 0);
		assert!(assignment.endorsees.m > 0);
		assert!(assignment.endorsees.s1 > 0);
		assert!(assignment.endorsees.s2 > 0);
		assert!(assignment.newbies.m > 0);
		assert!(assignment.newbies.s1 > 0);
		assert!(assignment.newbies.s2 > 0);
	});
}

#[test]
fn update_inactivity_counters_works() {
	new_test_ext().execute_with(|| {
		let cid0 = CommunityIdentifier::default();
		let cid1 = CommunityIdentifier::new(
			Location::new(Degree::from_num(1f64), Degree::from_num(1f64)),
			Vec::<i64>::new(),
		)
		.unwrap();

		let mut cindex = 5;

		IssuedRewards::<TestRuntime>::insert((cid0, cindex), 0, MeetupResult::Ok);
		IssuedRewards::<TestRuntime>::insert((cid1, cindex), 0, MeetupResult::Ok);

		let timeout = 1;
		assert_eq!(
			EncointerCeremonies::update_inactivity_counters(cindex, timeout, vec![cid0, cid1]),
			vec![]
		);

		cindex += 1;
		IssuedRewards::<TestRuntime>::insert((cid0, cindex), 0, MeetupResult::Ok);
		assert_eq!(
			EncointerCeremonies::update_inactivity_counters(cindex, timeout, vec![cid0, cid1]),
			vec![]
		);

		cindex += 1;
		assert_eq!(
			EncointerCeremonies::update_inactivity_counters(cindex, timeout, vec![cid0, cid1]),
			vec![cid1]
		);

		cindex += 1;
		assert_eq!(
			EncointerCeremonies::update_inactivity_counters(cindex, timeout, vec![cid0, cid1]),
			vec![cid0, cid1]
		);
	});
}

#[test]
fn purge_inactive_communities_works() {
	new_test_ext().execute_with(|| {
		System::set_block_number(System::block_number() + 1); // this is needed to assert events
		let cid = perform_bootstrapping_ceremony(None, 1);

		assert!(
			<encointer_communities::Pallet<TestRuntime>>::community_identifiers().contains(&cid)
		);

		// inactivity counter is 1, beacuse of a full ceremony cycle in the bootstrapping ceremony
		// without any rewards being claimed
		assert_eq!(EncointerCeremonies::inactivity_counters(cid).unwrap(), 1);

		run_to_next_phase();
		// Assigning
		assert_eq!(
			event_at_index::<TestRuntime>(get_num_events::<TestRuntime>() - 2),
			Some(Event::InactivityCounterUpdated(cid, 2).into())
		);

		assert!(
			<encointer_communities::Pallet<TestRuntime>>::community_identifiers().contains(&cid)
		);
		assert_eq!(EncointerCeremonies::inactivity_counters(cid).unwrap(), 2);

		// issued rewards will cause inactivity counter to go to 0 in the next cycle
		IssuedRewards::<TestRuntime>::insert(
			(cid, EncointerScheduler::current_ceremony_index()),
			0,
			MeetupResult::Ok,
		);
		run_to_next_phase();
		run_to_next_phase();
		run_to_next_phase();

		assert_eq!(
			event_at_index::<TestRuntime>(get_num_events::<TestRuntime>() - 2),
			Some(Event::InactivityCounterUpdated(cid, 0).into())
		);

		assert!(
			<encointer_communities::Pallet<TestRuntime>>::community_identifiers().contains(&cid)
		);
		assert_eq!(EncointerCeremonies::inactivity_counters(cid).unwrap(), 0);
		run_to_next_phase();
		run_to_next_phase();
		run_to_next_phase();

		assert!(
			<encointer_communities::Pallet<TestRuntime>>::community_identifiers().contains(&cid)
		);
		assert_eq!(EncointerCeremonies::inactivity_counters(cid).unwrap(), 1);

		run_to_next_phase();
		run_to_next_phase();
		run_to_next_phase();

		assert!(
			<encointer_communities::Pallet<TestRuntime>>::community_identifiers().contains(&cid)
		);
		assert_eq!(EncointerCeremonies::inactivity_counters(cid).unwrap(), 2);

		run_to_next_phase();
		run_to_next_phase();
		run_to_next_phase();

		assert!(
			<encointer_communities::Pallet<TestRuntime>>::community_identifiers().contains(&cid)
		);
		// now the inactivity counter is 3 == inactivity_timeout, so in the next cycle the community will be purged
		assert_eq!(EncointerCeremonies::inactivity_counters(cid).unwrap(), 3);

		run_to_next_phase();
		run_to_next_phase();
		run_to_next_phase();

		// here community gets purged
		assert!(
			!<encointer_communities::Pallet<TestRuntime>>::community_identifiers().contains(&cid)
		);
	});
}

#[test]
fn get_meetup_index_works() {
	new_test_ext().execute_with(|| {
		let cid = perform_bootstrapping_ceremony(None, 1);
		let cindex = EncointerScheduler::current_ceremony_index();

		let participants = add_population(4, 0);
		let p1 = account_id(&participants[0]);
		let p2 = account_id(&participants[1]);
		let p3 = account_id(&participants[2]);
		let p4 = account_id(&participants[3]);

		MeetupCount::<TestRuntime>::insert((cid, cindex), 10);

		BootstrapperIndex::<TestRuntime>::insert((cid, cindex), p1.clone(), 1);
		AssignmentCounts::<TestRuntime>::insert(
			(cid, cindex),
			AssignmentCount { bootstrappers: 1, reputables: 0, endorsees: 0, newbies: 0 },
		);

		ReputableIndex::<TestRuntime>::insert((cid, cindex), p2.clone(), 1);

		EndorseeIndex::<TestRuntime>::insert((cid, cindex), p3.clone(), 3);
		NewbieIndex::<TestRuntime>::insert((cid, cindex), p4.clone(), 4);

		Assignments::<TestRuntime>::insert(
			(cid, cindex),
			Assignment {
				bootstrappers_reputables: AssignmentParams { m: 2, s1: 1, s2: 1 },
				endorsees: AssignmentParams { m: 5, s1: 2, s2: 3 },
				newbies: AssignmentParams { m: 5, s1: 2, s2: 3 },
				locations: AssignmentParams { m: 9, s1: 8, s2: 7 },
			},
		);

		assert_eq!(EncointerCeremonies::get_meetup_index((cid, cindex), &p1).unwrap(), 2);
		assert_eq!(EncointerCeremonies::get_meetup_index((cid, cindex), &p2), None);
		assert_eq!(EncointerCeremonies::get_meetup_index((cid, cindex), &p3), None);
		assert_eq!(EncointerCeremonies::get_meetup_index((cid, cindex), &p4), None);
	});
}

#[test]
fn get_meetup_location_works() {
	new_test_ext().execute_with(|| {
		let ceremony = (perform_bootstrapping_ceremony(None, 50), 100);

		Assignments::<TestRuntime>::insert(
			ceremony,
			Assignment {
				bootstrappers_reputables: AssignmentParams { m: 5, s1: 2, s2: 3 },
				endorsees: AssignmentParams { m: 3, s1: 2, s2: 1 },
				newbies: AssignmentParams { m: 3, s1: 1, s2: 2 },
				locations: AssignmentParams { m: 9, s1: 8, s2: 7 },
			},
		);

		let locations: Vec<Option<Location>> = (0..9)
			.map(|meetup_index| EncointerCeremonies::get_meetup_location(ceremony, meetup_index))
			.collect();

		assert!(locations.iter().all(|l| l.is_some()));
		assert!(locations
			.iter()
			.map(|o| o.unwrap())
			.combinations(2)
			.all(|v| v.get(0) != v.get(1)));
	});
}

#[test]
fn meetup_with_only_one_newbie_works() {
	new_test_ext().execute_with(|| {
		let cid = register_test_community::<TestRuntime>(None, 1.0, 1.0);
		let cindex = EncointerScheduler::current_ceremony_index();

		let bootstrapper = account_id(&AccountKeyring::Alice.pair());
		let bootstrapper2 = account_id(&AccountKeyring::Bob.pair());
		EncointerCommunities::insert_bootstrappers(
			cid,
			vec![bootstrapper.clone(), bootstrapper2.clone()],
		);

		let reputable_pair = &AccountKeyring::Ferdie.pair();
		let reputable = account_id(reputable_pair);
		let reputable2_pair = &AccountKeyring::Charlie.pair();
		let reputable2 = account_id(reputable2_pair);

		let newbie = account_id(&AccountKeyring::Eve.pair());

		assert!(EncointerBalances::issue(cid, &reputable, NominalIncome::from_num(1)).is_ok());

		assert_ok!(register(bootstrapper.clone(), cid, None));
		assert_ok!(register(bootstrapper2.clone(), cid, None));

		assert_ok!(register_as_reputable(reputable_pair, cid));
		assert_ok!(register_as_reputable(reputable2_pair, cid));
		assert_ok!(register(newbie.clone(), cid, None));

		run_to_next_phase();

		let mut participants =
			EncointerCeremonies::get_meetup_participants((cid, cindex), 1).unwrap();
		let mut expected_participants =
			[bootstrapper, bootstrapper2, reputable, reputable2, newbie];
		expected_participants.sort();
		participants.sort();

		assert_eq!(participants, expected_participants);
	});
}

#[test]
fn get_meetup_participants_works() {
	new_test_ext().execute_with(|| {
		let cid = perform_bootstrapping_ceremony(None, 1);
		let cindex = EncointerScheduler::current_ceremony_index();

		let participants: Vec<AccountId> =
			add_population(12, 0).iter().map(|b| account_id(b)).collect();

		BootstrapperRegistry::<TestRuntime>::insert((cid, cindex), 1, participants[0].clone());
		BootstrapperRegistry::<TestRuntime>::insert((cid, cindex), 2, participants[1].clone());
		BootstrapperRegistry::<TestRuntime>::insert((cid, cindex), 3, participants[2].clone());

		ReputableRegistry::<TestRuntime>::insert((cid, cindex), 1, participants[3].clone());
		ReputableRegistry::<TestRuntime>::insert((cid, cindex), 2, participants[4].clone());
		ReputableRegistry::<TestRuntime>::insert((cid, cindex), 3, participants[5].clone());

		EndorseeRegistry::<TestRuntime>::insert((cid, cindex), 1, participants[6].clone());
		EndorseeRegistry::<TestRuntime>::insert((cid, cindex), 2, participants[7].clone());
		EndorseeRegistry::<TestRuntime>::insert((cid, cindex), 3, participants[8].clone());

		NewbieRegistry::<TestRuntime>::insert((cid, cindex), 1, participants[9].clone());
		NewbieRegistry::<TestRuntime>::insert((cid, cindex), 2, participants[10].clone());
		NewbieRegistry::<TestRuntime>::insert((cid, cindex), 3, participants[11].clone());
		AssignmentCounts::<TestRuntime>::insert(
			(cid, cindex),
			AssignmentCount { bootstrappers: 3, reputables: 3, endorsees: 3, newbies: 3 },
		);

		MeetupCount::<TestRuntime>::insert((cid, cindex), 2);

		Assignments::<TestRuntime>::insert(
			(cid, cindex),
			Assignment {
				bootstrappers_reputables: AssignmentParams { m: 5, s1: 2, s2: 3 },
				endorsees: AssignmentParams { m: 3, s1: 2, s2: 1 },
				newbies: AssignmentParams { m: 3, s1: 1, s2: 2 },
				locations: AssignmentParams { m: 9, s1: 8, s2: 7 },
			},
		);

		let mut m0_expected_participants = [
			participants[1].clone(),
			participants[2].clone(),
			participants[3].clone(),
			participants[7].clone(),
			participants[8].clone(),
			participants[9].clone(),
			participants[10].clone(),
		];
		let mut m1_expected_participants = [
			participants[0].clone(),
			participants[4].clone(),
			participants[5].clone(),
			participants[6].clone(),
			participants[11].clone(),
		];
		let mut m0_participants =
			EncointerCeremonies::get_meetup_participants((cid, cindex), 1).unwrap();
		let mut m1_participants =
			EncointerCeremonies::get_meetup_participants((cid, cindex), 2).unwrap();

		m0_expected_participants.sort();
		m1_expected_participants.sort();
		m0_participants.sort();
		m1_participants.sort();

		assert_eq!(m0_participants, m0_expected_participants);
		assert_eq!(m1_participants, m1_expected_participants);

		// Error on invalid indices
		assert!(EncointerCeremonies::get_meetup_participants((cid, cindex), 0).is_err());

		assert!(EncointerCeremonies::get_meetup_participants((cid, cindex), 3).is_err());

		assert!(EncointerCeremonies::get_meetup_participants((cid, cindex), 10).is_err());
	});
}

#[rstest(
	n_locations,
	n_bootstrappers,
	n_reputables,
	n_endorsees,
	n_newbies,
	exp_m_bootstrappers_reputables,
	exp_m_endorsees,
	exp_m_newbies,
	exp_n_assigned_bootstrappers,
	exp_n_assigned_reputables,
	exp_n_assigned_endorsees,
	exp_n_assigned_newbies,
	case(3, 7, 12, 6, 13, 19, 5, 5, 7, 12, 6, 5),
	case(10, 1, 1, 20, 13, 2, 17, 2, 1, 1, 18, 0)
)]
fn generate_meetup_assignment_params_works(
	n_locations: u64,
	n_bootstrappers: u64,
	n_reputables: u64,
	n_endorsees: u64,
	n_newbies: u64,
	exp_m_bootstrappers_reputables: u64,
	exp_m_endorsees: u64,
	exp_m_newbies: u64,
	exp_n_assigned_bootstrappers: u64,
	exp_n_assigned_reputables: u64,
	exp_n_assigned_endorsees: u64,
	exp_n_assigned_newbies: u64,
) {
	new_test_ext().execute_with(|| {
		let cid = perform_bootstrapping_ceremony(None, n_locations as u32);
		let cindex = EncointerScheduler::current_ceremony_index();
		BootstrapperCount::<TestRuntime>::insert((cid, cindex), n_bootstrappers);
		ReputableCount::<TestRuntime>::insert((cid, cindex), n_reputables);
		EndorseeCount::<TestRuntime>::insert((cid, cindex), n_endorsees);
		NewbieCount::<TestRuntime>::insert((cid, cindex), n_newbies);

		let mut random_source = RandomNumberGenerator::<BlakeTwo256>::new(H256::random());

		EncointerCeremonies::generate_meetup_assignment_params((cid, cindex), &mut random_source)
			.ok();
		let assigned_counts = EncointerCeremonies::assignment_counts((cid, cindex));

		assert_eq!(assigned_counts.bootstrappers, exp_n_assigned_bootstrappers);
		assert_eq!(assigned_counts.reputables, exp_n_assigned_reputables);
		assert_eq!(assigned_counts.endorsees, exp_n_assigned_endorsees);
		assert_eq!(assigned_counts.newbies, exp_n_assigned_newbies);

		let assignment = EncointerCeremonies::assignments((cid, cindex));

		assert_eq!(assignment.bootstrappers_reputables.m, exp_m_bootstrappers_reputables);
		assert!(assignment.bootstrappers_reputables.s1 > 0);
		assert!(assignment.bootstrappers_reputables.s1 < exp_m_bootstrappers_reputables);
		assert!(assignment.bootstrappers_reputables.s2 > 0);
		assert!(assignment.bootstrappers_reputables.s2 < exp_m_bootstrappers_reputables);

		assert_eq!(assignment.endorsees.m, exp_m_endorsees);
		assert!(assignment.endorsees.s1 > 0);
		assert!(assignment.endorsees.s1 < exp_m_endorsees);
		assert!(assignment.endorsees.s2 > 0);
		assert!(assignment.endorsees.s2 < exp_m_endorsees);

		assert_eq!(assignment.newbies.m, exp_m_newbies);
		assert!(assignment.newbies.s1 > 0);
		assert!(assignment.newbies.s1 < exp_m_newbies);
		assert!(assignment.newbies.s2 > 0);
		assert!(assignment.newbies.s2 < exp_m_newbies);
	});
}

#[test]
fn generate_meetup_assignment_params_is_random() {
	new_test_ext().execute_with(|| {
		let cid = perform_bootstrapping_ceremony(None, 3);

		let cindex = EncointerScheduler::current_ceremony_index();
		BootstrapperCount::<TestRuntime>::insert((cid, cindex), 7);
		ReputableCount::<TestRuntime>::insert((cid, cindex), 12);
		EndorseeCount::<TestRuntime>::insert((cid, cindex), 6);
		NewbieCount::<TestRuntime>::insert((cid, cindex), 13);

		let mut random_source = RandomNumberGenerator::<BlakeTwo256>::new(H256::random());

		EncointerCeremonies::generate_meetup_assignment_params((cid, cindex), &mut random_source)
			.unwrap();

		let a1 = EncointerCeremonies::assignments((cid, cindex));

		// second time should yield a different result
		EncointerCeremonies::generate_meetup_assignment_params((cid, cindex), &mut random_source)
			.unwrap();

		let a2 = EncointerCeremonies::assignments((cid, cindex));

		assert_ne!(a1, a2)
	});
}

#[test]
fn remove_participant_from_registry_fails_in_wrong_phase() {
	new_test_ext().execute_with(|| {
		let cid = register_test_community::<TestRuntime>(None, 1.0, 1.0);
		let cindex = EncointerScheduler::current_ceremony_index();

		let alice = account_id(&AccountKeyring::Alice.pair());
		run_to_next_phase();
		assert!(EncointerCeremonies::remove_participant_from_registry(cid, cindex, &alice).is_err());
	});
}

#[test]
fn remove_participant_from_registry_works() {
	new_test_ext().execute_with(|| {
		let cid = register_test_community::<TestRuntime>(None, 0.0, 0.0);
		let cindex = EncointerScheduler::current_ceremony_index();

		IssuedRewards::<TestRuntime>::insert((cid, cindex - 1), 0, MeetupResult::Ok);
		let bootstrapper = account_id(&AccountKeyring::Ferdie.pair());
		EncointerCommunities::insert_bootstrappers(cid, vec![bootstrapper.clone()]);

		let alice = account_id(&AccountKeyring::Alice.pair());
		let bob = account_id(&AccountKeyring::Bob.pair());
		let charlie = account_id(&AccountKeyring::Charlie.pair());
		let eve = account_id(&AccountKeyring::Eve.pair());

		assert!(EncointerBalances::issue(cid, &bootstrapper, NominalIncome::from_num(1)).is_ok());

		assert_ok!(register(alice.clone(), cid, None));
		assert_ok!(register(bob.clone(), cid, None));
		assert_ok!(register(charlie.clone(), cid, None));
		assert_ok!(register(eve.clone(), cid, None));

		assert_eq!(EncointerCeremonies::newbie_count((cid, cindex)), 4);
		assert_eq!(EncointerCeremonies::newbie_registry((cid, cindex), 1).unwrap(), alice);
		assert_eq!(EncointerCeremonies::newbie_registry((cid, cindex), 2).unwrap(), bob);
		assert_eq!(EncointerCeremonies::newbie_registry((cid, cindex), 3).unwrap(), charlie);
		assert_eq!(EncointerCeremonies::newbie_registry((cid, cindex), 4).unwrap(), eve);

		assert_eq!(EncointerCeremonies::newbie_index((cid, cindex), &alice), 1);
		assert_eq!(EncointerCeremonies::newbie_index((cid, cindex), &bob), 2);
		assert_eq!(EncointerCeremonies::newbie_index((cid, cindex), &charlie), 3);
		assert_eq!(EncointerCeremonies::newbie_index((cid, cindex), &eve), 4);

		assert_ok!(EncointerCeremonies::remove_participant_from_registry(cid, cindex, &bob));

		assert_eq!(EncointerCeremonies::newbie_count((cid, cindex)), 3);
		assert_eq!(EncointerCeremonies::newbie_registry((cid, cindex), 1).unwrap(), alice);
		assert_eq!(EncointerCeremonies::newbie_registry((cid, cindex), 2).unwrap(), eve);
		assert_eq!(EncointerCeremonies::newbie_registry((cid, cindex), 3).unwrap(), charlie);
		assert_eq!(EncointerCeremonies::newbie_registry((cid, cindex), 4), None);

		assert_eq!(EncointerCeremonies::newbie_index((cid, cindex), &alice), 1);
		assert_eq!(EncointerCeremonies::newbie_index((cid, cindex), &eve), 2);
		assert_eq!(EncointerCeremonies::newbie_index((cid, cindex), &charlie), 3);
		assert_eq!(EncointerCeremonies::newbie_index((cid, cindex), &bob), 0);

		assert_ok!(EncointerCeremonies::remove_participant_from_registry(cid, cindex, &charlie));

		assert_eq!(EncointerCeremonies::newbie_count((cid, cindex)), 2);
		assert_eq!(EncointerCeremonies::newbie_registry((cid, cindex), 1).unwrap(), alice);
		assert_eq!(EncointerCeremonies::newbie_registry((cid, cindex), 2).unwrap(), eve);
		assert_eq!(EncointerCeremonies::newbie_registry((cid, cindex), 3), None);
		assert_eq!(EncointerCeremonies::newbie_registry((cid, cindex), 4), None);

		assert_eq!(EncointerCeremonies::newbie_index((cid, cindex), &alice), 1);
		assert_eq!(EncointerCeremonies::newbie_index((cid, cindex), &eve), 2);
		assert_eq!(EncointerCeremonies::newbie_index((cid, cindex), &charlie), 0);
		assert_eq!(EncointerCeremonies::newbie_index((cid, cindex), &bob), 0);
	});
}

#[test]
fn remove_participant_from_registry_works_for_all_participant_types() {
	new_test_ext().execute_with(|| {
		let cid = register_test_community::<TestRuntime>(None, 0.0, 0.0);
		let cindex = EncointerScheduler::current_ceremony_index();

		IssuedRewards::<TestRuntime>::insert((cid, cindex - 1), 0, MeetupResult::Ok);
		let bootstrapper = account_id(&AccountKeyring::Ferdie.pair());
		EncointerCommunities::insert_bootstrappers(cid, vec![bootstrapper.clone()]);

		let newbie = account_id(&AccountKeyring::Alice.pair());
		let reputable_pair = &AccountKeyring::Bob.pair();
		let reputable = account_id(reputable_pair);
		let endorsee = account_id(&AccountKeyring::Charlie.pair());
		Endorsees::<TestRuntime>::insert((cid, cindex), &endorsee, ());

		assert!(EncointerBalances::issue(cid, &bootstrapper, NominalIncome::from_num(1)).is_ok());

		assert_ok!(register(newbie.clone(), cid, None));
		assert_ok!(register_as_reputable(reputable_pair, cid));
		assert_ok!(register(endorsee.clone(), cid, None));
		assert_ok!(register(bootstrapper.clone(), cid, None));

		assert_eq!(EncointerCeremonies::newbie_count((cid, cindex)), 1);
		assert_eq!(EncointerCeremonies::reputable_count((cid, cindex)), 1);
		assert_eq!(EncointerCeremonies::endorsee_count((cid, cindex)), 1);
		assert_eq!(EncointerCeremonies::bootstrapper_count((cid, cindex)), 1);

		assert_eq!(EncointerCeremonies::newbie_registry((cid, cindex), 1).unwrap(), newbie);
		assert_eq!(EncointerCeremonies::reputable_registry((cid, cindex), 1).unwrap(), reputable);
		assert_eq!(EncointerCeremonies::endorsee_registry((cid, cindex), 1).unwrap(), endorsee);
		assert_eq!(
			EncointerCeremonies::bootstrapper_registry((cid, cindex), 1).unwrap(),
			bootstrapper
		);

		assert_ok!(EncointerCeremonies::remove_participant_from_registry(cid, cindex, &newbie));
		assert_ok!(EncointerCeremonies::remove_participant_from_registry(cid, cindex, &reputable));
		assert_ok!(EncointerCeremonies::remove_participant_from_registry(cid, cindex, &endorsee));
		assert_ok!(EncointerCeremonies::remove_participant_from_registry(
			cid,
			cindex,
			&bootstrapper
		));

		assert_eq!(EncointerCeremonies::newbie_count((cid, cindex)), 0);
		assert_eq!(EncointerCeremonies::reputable_count((cid, cindex)), 0);
		assert_eq!(EncointerCeremonies::endorsee_count((cid, cindex)), 0);
		assert_eq!(EncointerCeremonies::bootstrapper_count((cid, cindex)), 0);
	});
}

#[test]
fn remove_participant_from_registry_with_no_participants_fails() {
	new_test_ext().execute_with(|| {
		let cid = register_test_community::<TestRuntime>(None, 0.0, 0.0);
		let cindex = EncointerScheduler::current_ceremony_index();

		IssuedRewards::<TestRuntime>::insert((cid, cindex - 1), 0, MeetupResult::Ok);
		let bootstrapper = account_id(&AccountKeyring::Ferdie.pair());
		EncointerCommunities::insert_bootstrappers(cid, vec![bootstrapper]);

		let alice = account_id(&AccountKeyring::Alice.pair());

		assert!(EncointerCeremonies::remove_participant_from_registry(cid, cindex, &alice).is_err());
	});
}

#[test]
fn upgrade_registration_works() {
	new_test_ext().execute_with(|| {
		let cid = register_test_community::<TestRuntime>(None, 0.0, 0.0);
		let cindex = EncointerScheduler::current_ceremony_index();

		IssuedRewards::<TestRuntime>::insert((cid, cindex - 1), 0, MeetupResult::Ok);
		let bootstrapper = account_id(&AccountKeyring::Ferdie.pair());
		EncointerCommunities::insert_bootstrappers(cid, vec![bootstrapper.clone()]);
		assert!(EncointerBalances::issue(cid, &bootstrapper, NominalIncome::from_num(1)).is_ok());

		let a = AccountKeyring::Alice.pair();
		let alice = account_id(&a);

		assert_ok!(register(alice.clone(), cid, None));
		assert_eq!(EncointerCeremonies::newbie_count((cid, cindex)), 1);
		assert_eq!(EncointerCeremonies::newbie_registry((cid, cindex), 1).unwrap(), alice);

		let proof = make_reputable_and_get_proof(&a, cid, cindex - 1);
		assert_ok!(EncointerCeremonies::upgrade_registration(
			RuntimeOrigin::signed(alice.clone()),
			cid,
			proof
		));

		assert_eq!(EncointerCeremonies::newbie_count((cid, cindex)), 0);
		assert_eq!(EncointerCeremonies::reputable_count((cid, cindex)), 1);
		assert_eq!(EncointerCeremonies::reputable_registry((cid, cindex), 1).unwrap(), alice);
	});
}

#[test]
fn upgrade_registration_fails_if_not_registered_or_not_newbie() {
	new_test_ext().execute_with(|| {
		let cid = register_test_community::<TestRuntime>(None, 0.0, 0.0);
		let cindex = EncointerScheduler::current_ceremony_index();
		IssuedRewards::<TestRuntime>::insert((cid, cindex - 1), 0, MeetupResult::Ok);
		let bootstrapper = account_id(&AccountKeyring::Ferdie.pair());
		EncointerCommunities::insert_bootstrappers(cid, vec![bootstrapper.clone()]);
		assert!(EncointerBalances::issue(cid, &bootstrapper, NominalIncome::from_num(1)).is_ok());

		let a = AccountKeyring::Alice.pair();
		let alice = account_id(&a);

		let proof = make_reputable_and_get_proof(&a, cid, cindex - 1);
		assert_err!(
			EncointerCeremonies::upgrade_registration(
				RuntimeOrigin::signed(alice),
				cid,
				proof.clone()
			),
			Error::<TestRuntime>::ParticipantIsNotRegistered
		);

		assert_ok!(register(bootstrapper.clone(), cid, None));
		assert_err!(
			EncointerCeremonies::upgrade_registration(
				RuntimeOrigin::signed(bootstrapper),
				cid,
				proof
			),
			Error::<TestRuntime>::MustBeNewbieToUpgradeRegistration
		);
	})
}

#[test]
fn upgrade_registration_fails_in_wrong_phase() {
	new_test_ext().execute_with(|| {
		let cid = register_test_community::<TestRuntime>(None, 0.0, 0.0);
		let cindex = EncointerScheduler::current_ceremony_index();
		IssuedRewards::<TestRuntime>::insert((cid, cindex - 1), 0, MeetupResult::Ok);
		let bootstrapper = account_id(&AccountKeyring::Ferdie.pair());
		EncointerCommunities::insert_bootstrappers(cid, vec![bootstrapper.clone()]);
		assert!(EncointerBalances::issue(cid, &bootstrapper, NominalIncome::from_num(1)).is_ok());

		let a = AccountKeyring::Alice.pair();
		let alice = account_id(&a);

		let proof = make_reputable_and_get_proof(&a, cid, cindex - 1);

		run_to_next_phase();
		assert_err!(
			EncointerCeremonies::upgrade_registration(RuntimeOrigin::signed(alice), cid, proof),
			Error::<TestRuntime>::RegisteringOrAttestationPhaseRequired
		);
	})
}

#[test]
fn upgrade_registration_fails_with_inexistent_community() {
	new_test_ext().execute_with(|| {
		let cid = register_test_community::<TestRuntime>(None, 0.0, 0.0);
		let cindex = EncointerScheduler::current_ceremony_index();
		IssuedRewards::<TestRuntime>::insert((cid, cindex - 1), 0, MeetupResult::Ok);
		let bootstrapper = account_id(&AccountKeyring::Ferdie.pair());
		EncointerCommunities::insert_bootstrappers(cid, vec![bootstrapper.clone()]);
		assert!(EncointerBalances::issue(cid, &bootstrapper, NominalIncome::from_num(1)).is_ok());

		let a = AccountKeyring::Alice.pair();
		let alice = account_id(&a);

		let proof = make_reputable_and_get_proof(&a, cid, cindex - 1);

		assert_err!(
			EncointerCeremonies::upgrade_registration(
				RuntimeOrigin::signed(alice),
				CommunityIdentifier::from_str("aaaaabbbbb").unwrap(),
				proof
			),
			Error::<TestRuntime>::InexistentCommunity
		);
	})
}

#[test]
fn unregister_participant_works_with_reputables() {
	new_test_ext().execute_with(|| {
		let cid = register_test_community::<TestRuntime>(None, 0.0, 0.0);
		let cindex = EncointerScheduler::current_ceremony_index();
		IssuedRewards::<TestRuntime>::insert((cid, cindex - 1), 0, MeetupResult::Ok);
		let bootstrapper = account_id(&AccountKeyring::Ferdie.pair());
		EncointerCommunities::insert_bootstrappers(cid, vec![bootstrapper.clone()]);
		assert!(EncointerBalances::issue(cid, &bootstrapper, NominalIncome::from_num(1)).is_ok());

		let a = AccountKeyring::Alice.pair();
		let alice = account_id(&a);

		let proof = make_reputable_and_get_proof(&a, cid, cindex - 1);
		assert_ok!(register(alice.clone(), cid, Some(proof)));
		assert_eq!(EncointerCeremonies::reputable_registry((cid, cindex), 1).unwrap(), alice);
		assert_eq!(EncointerCeremonies::reputable_count((cid, cindex)), 1);
		assert_eq!(
			EncointerCeremonies::participant_reputation((cid, cindex), &alice),
			Reputation::UnverifiedReputable
		);
		assert_eq!(
			EncointerCeremonies::participant_reputation((cid, cindex - 1), &alice),
			Reputation::VerifiedLinked
		);

		assert_ok!(EncointerCeremonies::unregister_participant(
			RuntimeOrigin::signed(alice.clone()),
			cid,
			Some((cid, cindex - 1))
		));

		assert!(!ParticipantReputation::<TestRuntime>::contains_key((cid, cindex), &alice));
		assert_eq!(
			EncointerCeremonies::participant_reputation((cid, cindex - 1), &alice),
			Reputation::VerifiedUnlinked
		);
		assert_eq!(EncointerCeremonies::reputable_count((cid, cindex)), 0);
	})
}

#[test]
fn unregister_participant_fails_with_reputables_and_wrong_reputation() {
	new_test_ext().execute_with(|| {
		let cid = register_test_community::<TestRuntime>(None, 0.0, 0.0);
		let cindex = EncointerScheduler::current_ceremony_index();
		IssuedRewards::<TestRuntime>::insert((cid, cindex - 1), 0, MeetupResult::Ok);
		let bootstrapper = account_id(&AccountKeyring::Ferdie.pair());
		EncointerCommunities::insert_bootstrappers(cid, vec![bootstrapper.clone()]);
		assert!(EncointerBalances::issue(cid, &bootstrapper, NominalIncome::from_num(1)).is_ok());

		let a = AccountKeyring::Alice.pair();
		let alice = account_id(&a);

		let proof = make_reputable_and_get_proof(&a, cid, cindex - 1);
		assert_ok!(register(alice.clone(), cid, Some(proof)));
		assert_eq!(EncointerCeremonies::reputable_registry((cid, cindex), 1).unwrap(), alice);
		assert_eq!(EncointerCeremonies::reputable_count((cid, cindex)), 1);
		assert_eq!(
			EncointerCeremonies::participant_reputation((cid, cindex), &alice),
			Reputation::UnverifiedReputable
		);
		assert_eq!(
			EncointerCeremonies::participant_reputation((cid, cindex - 1), &alice),
			Reputation::VerifiedLinked
		);

		assert_err!(
			EncointerCeremonies::unregister_participant(
				RuntimeOrigin::signed(alice.clone()),
				cid,
				None
			),
			Error::<TestRuntime>::ReputationCommunityCeremonyRequired,
		);

		EncointerCeremonies::fake_reputation(
			(cid, cindex - 1),
			&alice,
			Reputation::VerifiedUnlinked,
		);

		assert_err!(
			EncointerCeremonies::unregister_participant(
				RuntimeOrigin::signed(alice),
				cid,
				Some((cid, cindex - 1))
			),
			Error::<TestRuntime>::ReputationMustBeLinked,
		);
	})
}

#[test]
fn unregister_participant_works_with_newbies() {
	new_test_ext().execute_with(|| {
		let cid = register_test_community::<TestRuntime>(None, 0.0, 0.0);
		let cindex = EncointerScheduler::current_ceremony_index();
		IssuedRewards::<TestRuntime>::insert((cid, cindex - 1), 0, MeetupResult::Ok);
		let bootstrapper = account_id(&AccountKeyring::Ferdie.pair());
		EncointerCommunities::insert_bootstrappers(cid, vec![bootstrapper.clone()]);
		assert!(EncointerBalances::issue(cid, &bootstrapper, NominalIncome::from_num(1)).is_ok());

		let alice = account_id(&AccountKeyring::Alice.pair());
		assert_ok!(register(alice.clone(), cid, None));
		assert_eq!(EncointerCeremonies::newbie_registry((cid, cindex), 1).unwrap(), alice);
		assert_eq!(EncointerCeremonies::newbie_count((cid, cindex)), 1);

		assert_ok!(EncointerCeremonies::unregister_participant(
			RuntimeOrigin::signed(alice),
			cid,
			Some((cid, cindex - 1))
		));
		assert_eq!(EncointerCeremonies::newbie_count((cid, cindex)), 0);
	})
}

#[test]
fn unregister_participant_fails_in_wrong_phase() {
	new_test_ext().execute_with(|| {
		let cid = register_test_community::<TestRuntime>(None, 0.0, 0.0);
		let cindex = EncointerScheduler::current_ceremony_index();
		IssuedRewards::<TestRuntime>::insert((cid, cindex - 1), 0, MeetupResult::Ok);
		let bootstrapper = account_id(&AccountKeyring::Ferdie.pair());
		EncointerCommunities::insert_bootstrappers(cid, vec![bootstrapper.clone()]);
		assert!(EncointerBalances::issue(cid, &bootstrapper, NominalIncome::from_num(1)).is_ok());

		let a = AccountKeyring::Alice.pair();
		let alice = account_id(&a);

		run_to_next_phase();
		assert_err!(
			EncointerCeremonies::unregister_participant(
				RuntimeOrigin::signed(alice),
				cid,
				Some((cid, cindex - 1))
			),
			Error::<TestRuntime>::RegisteringOrAttestationPhaseRequired
		);
	})
}

#[test]
fn unregister_participant_fails_with_inexistent_community() {
	new_test_ext().execute_with(|| {
		let cid = register_test_community::<TestRuntime>(None, 0.0, 0.0);
		let cindex = EncointerScheduler::current_ceremony_index();
		IssuedRewards::<TestRuntime>::insert((cid, cindex - 1), 0, MeetupResult::Ok);
		let bootstrapper = account_id(&AccountKeyring::Ferdie.pair());
		EncointerCommunities::insert_bootstrappers(cid, vec![bootstrapper.clone()]);
		assert!(EncointerBalances::issue(cid, &bootstrapper, NominalIncome::from_num(1)).is_ok());

		let a = AccountKeyring::Alice.pair();
		let alice = account_id(&a);

		assert_err!(
			EncointerCeremonies::unregister_participant(
				RuntimeOrigin::signed(alice),
				CommunityIdentifier::from_str("aaaaabbbbb").unwrap(),
				Some((cid, cindex - 1))
			),
			Error::<TestRuntime>::InexistentCommunity
		);
	})
}

#[test]
fn set_inactivity_timeout_errs_with_bad_origin() {
	new_test_ext().execute_with(|| {
		assert_dispatch_err(
			EncointerCeremonies::set_inactivity_timeout(
				RuntimeOrigin::signed(AccountKeyring::Bob.into()),
				1u32,
			),
			DispatchError::BadOrigin,
		);
	});
}

#[test]
fn set_inactivity_timeout_works() {
	new_test_ext().execute_with(|| {
		assert_ok!(EncointerCeremonies::set_inactivity_timeout(
			RuntimeOrigin::signed(master()),
			2u32
		));

		assert_eq!(EncointerCeremonies::inactivity_timeout(), 2u32);
		assert_ok!(EncointerCeremonies::set_inactivity_timeout(
			RuntimeOrigin::signed(master()),
			3u32
		));

		assert_eq!(EncointerCeremonies::inactivity_timeout(), 3u32);
	});
}

#[test]
fn set_endorsement_tickets_per_bootstrapper_errs_with_bad_origin() {
	new_test_ext().execute_with(|| {
		assert_dispatch_err(
			EncointerCeremonies::set_endorsement_tickets_per_bootstrapper(
				RuntimeOrigin::signed(AccountKeyring::Bob.into()),
				1u8,
			),
			DispatchError::BadOrigin,
		);
	});
}

#[test]
fn set_endorsement_tickets_per_bootstrapper_works() {
	new_test_ext().execute_with(|| {
		assert_ok!(EncointerCeremonies::set_endorsement_tickets_per_bootstrapper(
			RuntimeOrigin::signed(master()),
			2u8
		));

		assert_eq!(EncointerCeremonies::endorsement_tickets_per_bootstrapper(), 2u8);
		assert_ok!(EncointerCeremonies::set_endorsement_tickets_per_bootstrapper(
			RuntimeOrigin::signed(master()),
			3u8
		));

		assert_eq!(EncointerCeremonies::endorsement_tickets_per_bootstrapper(), 3u8);
	});
}

#[test]
fn set_endorsement_tickets_per_reputable_errs_with_bad_origin() {
	new_test_ext().execute_with(|| {
		assert_dispatch_err(
			EncointerCeremonies::set_endorsement_tickets_per_reputable(
				RuntimeOrigin::signed(AccountKeyring::Bob.into()),
				1u8,
			),
			DispatchError::BadOrigin,
		);
	});
}

#[test]
fn set_endorsement_tickets_per_reputable_works() {
	new_test_ext().execute_with(|| {
		assert_ok!(EncointerCeremonies::set_endorsement_tickets_per_reputable(
			RuntimeOrigin::signed(master()),
			2u8
		));

		assert_eq!(EncointerCeremonies::endorsement_tickets_per_reputable(), 2u8);
		assert_ok!(EncointerCeremonies::set_endorsement_tickets_per_reputable(
			RuntimeOrigin::signed(master()),
			3u8
		));

		assert_eq!(EncointerCeremonies::endorsement_tickets_per_reputable(), 3u8);
	});
}

#[test]
fn set_reputation_lifetime_errs_with_bad_origin() {
	new_test_ext().execute_with(|| {
		assert_dispatch_err(
			EncointerCeremonies::set_reputation_lifetime(
				RuntimeOrigin::signed(AccountKeyring::Bob.into()),
				1u32,
			),
			DispatchError::BadOrigin,
		);
	});
}

#[test]
fn set_reputation_lifetime_works() {
	new_test_ext().execute_with(|| {
		assert_ok!(EncointerCeremonies::set_reputation_lifetime(
			RuntimeOrigin::signed(master()),
			2u32
		));

		assert_eq!(EncointerCeremonies::reputation_lifetime(), 2u32);
		assert_ok!(EncointerCeremonies::set_reputation_lifetime(
			RuntimeOrigin::signed(master()),
			3u32
		));

		assert_eq!(EncointerCeremonies::reputation_lifetime(), 3u32);
	});
}

#[test]
fn set_meetup_time_offset_errs_with_bad_origin() {
	new_test_ext().execute_with(|| {
		assert_dispatch_err(
			EncointerCeremonies::set_meetup_time_offset(
				RuntimeOrigin::signed(AccountKeyring::Bob.into()),
				5i32,
			),
			DispatchError::BadOrigin,
		);
	});
}

#[test]
fn set_meetup_time_offset_fails_with_invalid_value() {
	new_test_ext().execute_with(|| {
		assert_err!(
			EncointerCeremonies::set_meetup_time_offset(
				RuntimeOrigin::signed(master()),
				-8 * 3600 * 1000 - 1,
			),
			Error::<TestRuntime>::InvalidMeetupTimeOffset,
		);

		assert_err!(
			EncointerCeremonies::set_meetup_time_offset(
				RuntimeOrigin::signed(master()),
				8 * 3600 * 1000 + 1,
			),
			Error::<TestRuntime>::InvalidMeetupTimeOffset,
		);
	});
}

#[test]
fn set_meetup_time_offset_fails_with_wrong_phase() {
	new_test_ext().execute_with(|| {
		run_to_next_phase();
		assert_err!(
			EncointerCeremonies::set_meetup_time_offset(RuntimeOrigin::signed(master()), 5i32,),
			Error::<TestRuntime>::WrongPhaseForChangingMeetupTimeOffset,
		);
	});
}

#[test]
fn set_meetup_time_offset_works() {
	new_test_ext().execute_with(|| {
		assert_ok!(EncointerCeremonies::set_meetup_time_offset(
			RuntimeOrigin::signed(master()),
			5i32,
		));

		assert_eq!(EncointerCeremonies::meetup_time_offset(), 5i32,);
		assert_ok!(EncointerCeremonies::set_meetup_time_offset(
			RuntimeOrigin::signed(master()),
			-6i32,
		));

		assert_eq!(EncointerCeremonies::meetup_time_offset(), -6i32,);
	});
}

#[test]
fn set_time_tolerance_works() {
	new_test_ext().execute_with(|| {
		assert_ok!(EncointerCeremonies::set_time_tolerance(RuntimeOrigin::signed(master()), 600));
		assert_eq!(EncointerCeremonies::time_tolerance(), 600);
	});
}

#[test]
fn set_location_tolerance_works() {
	new_test_ext().execute_with(|| {
		assert_ok!(EncointerCeremonies::set_location_tolerance(
			RuntimeOrigin::signed(master()),
			1234
		));
		assert_eq!(EncointerCeremonies::location_tolerance(), 1234);
	});
}

#[test]
fn get_participant_type_works() {
	new_test_ext().execute_with(|| {
		let cid = register_test_community::<TestRuntime>(None, 0.0, 0.0);
		let mut cindex = 1;

		let bootstrapper = account_id(&AccountKeyring::Alice.pair());
		EncointerCommunities::insert_bootstrappers(cid, vec![bootstrapper.clone()]);
		let reputable_pair = &AccountKeyring::Bob.pair();
		let reputable = account_id(reputable_pair);
		let newbie = account_id(&AccountKeyring::Eve.pair());
		let endorsee = account_id(&AccountKeyring::Ferdie.pair());
		let unregistered_user = account_id(&AccountKeyring::Charlie.pair());

		assert!(EncointerBalances::issue(cid, &reputable, NominalIncome::from_num(1)).is_ok());
		cindex += 1;

		run_to_next_phase();
		run_to_next_phase();
		run_to_next_phase();

		assert_ok!(EncointerCeremonies::endorse_newcomer(
			RuntimeOrigin::signed(bootstrapper.clone()),
			cid,
			endorsee.clone()
		));

		assert_ok!(register(newbie.clone(), cid, None));
		assert_ok!(register_as_reputable(reputable_pair, cid));
		assert_ok!(register(endorsee.clone(), cid, None));
		assert_ok!(register(bootstrapper.clone(), cid, None));

		assert_eq!(
			EncointerCeremonies::get_participant_type((cid, cindex), &bootstrapper),
			Some(ParticipantType::Bootstrapper)
		);

		assert_eq!(
			EncointerCeremonies::get_participant_type((cid, cindex), &newbie),
			Some(ParticipantType::Newbie)
		);

		assert_eq!(
			EncointerCeremonies::get_participant_type((cid, cindex), &endorsee),
			Some(ParticipantType::Endorsee)
		);

		assert_eq!(
			EncointerCeremonies::get_participant_type((cid, cindex), &reputable),
			Some(ParticipantType::Reputable)
		);

		assert_eq!(
			EncointerCeremonies::get_participant_type((cid, cindex), &unregistered_user),
			None
		);
	});
}

#[test]
fn get_aggregated_account_data_works() {
	new_test_ext().execute_with(|| {
		let cid = register_test_community::<TestRuntime>(None, 1.0, 1.0);
		let bootstrapper = account_id(&AccountKeyring::Alice.pair());
		let bootstrapper2 = account_id(&AccountKeyring::Bob.pair());
		EncointerCommunities::insert_bootstrappers(
			cid,
			vec![bootstrapper.clone(), bootstrapper2.clone()],
		);

		let reputable_pair = &AccountKeyring::Ferdie.pair();
		let reputable = account_id(reputable_pair);

		let reputable2_pair = &AccountKeyring::Charlie.pair();
		let reputable2 = account_id(reputable2_pair);

		assert!(EncointerBalances::issue(cid, &reputable, NominalIncome::from_num(1)).is_ok());

		assert_ok!(register(bootstrapper.clone(), cid, None));
		assert_ok!(register(bootstrapper2.clone(), cid, None));

		assert_ok!(register_as_reputable(reputable_pair, cid));

		let mut aggregated_account_data =
			EncointerCeremonies::get_aggregated_account_data(cid, &bootstrapper);

		assert_eq!(aggregated_account_data.global.ceremony_phase, CeremonyPhaseType::Registering);
		assert_eq!(aggregated_account_data.global.ceremony_index, 1);
		let mut personal = aggregated_account_data.personal.unwrap();
		assert_eq!(personal.participant_type, ParticipantType::Bootstrapper);
		assert_eq!(personal.meetup_index, None);
		assert_eq!(personal.meetup_location_index, None);
		assert_eq!(personal.meetup_time, None);
		assert_eq!(personal.meetup_registry, None);

		aggregated_account_data =
			EncointerCeremonies::get_aggregated_account_data(cid, &reputable2);

		assert_eq!(aggregated_account_data.global.ceremony_phase, CeremonyPhaseType::Registering);
		assert_eq!(aggregated_account_data.global.ceremony_index, 1);

		// reputable2 is not yet registered
		assert_eq!(aggregated_account_data.personal, None);

		assert_ok!(register_as_reputable(reputable2_pair, cid));
		aggregated_account_data =
			EncointerCeremonies::get_aggregated_account_data(cid, &reputable2);
		personal = aggregated_account_data.personal.unwrap();
		// Now they are
		assert_eq!(personal.participant_type, ParticipantType::Reputable);

		run_to_next_phase();
		run_to_next_phase();

		// Now the assignment is made and the other fields should also be set
		aggregated_account_data = EncointerCeremonies::get_aggregated_account_data(cid, &reputable);
		assert_eq!(aggregated_account_data.global.ceremony_phase, CeremonyPhaseType::Attesting);
		assert_eq!(aggregated_account_data.global.ceremony_index, 1);

		personal = aggregated_account_data.personal.unwrap();
		assert_eq!(personal.participant_type, ParticipantType::Reputable);
		assert_eq!(personal.meetup_index, Some(1));
		assert_eq!(personal.meetup_location_index, Some(0));

		assert_eq!(personal.meetup_time, Some(correct_meetup_time(&cid, 1)));

		let meetup_registry = personal.meetup_registry.unwrap();
		let expected_meetup_registry = vec![bootstrapper, bootstrapper2, reputable, reputable2];
		assert_eq!(meetup_registry.len(), 4);
		assert!(meetup_registry.iter().all(|item| expected_meetup_registry.contains(item)));
	});
}

#[test]
fn attest_attendees_works() {
	new_test_ext().execute_with(|| {
		System::set_block_number(System::block_number() + 1); // this is needed to assert events
		let cid = register_test_community::<TestRuntime>(None, 0.0, 0.0);
		let alice = AccountKeyring::Alice.pair();
		let bob = AccountKeyring::Bob.pair();
		let ferdie = AccountKeyring::Ferdie.pair();
		let eve = AccountKeyring::Eve.pair();
		let cindex = EncointerScheduler::current_ceremony_index();
		register_alice_bob_ferdie(cid);
		run_to_next_phase();
		run_to_next_phase();
		// Attesting
		assert_eq!(
			EncointerCeremonies::get_meetup_index((cid, cindex), &account_id(&alice)).unwrap(),
			1
		);

		EncointerCeremonies::attest_attendees(
			RuntimeOrigin::signed(account_id(&alice)),
			cid,
			3,
			vec![account_id(&alice), account_id(&ferdie)],
		)
		.unwrap();

		assert_eq!(
			last_event::<TestRuntime>(),
			Some(Event::AttestationsRegistered(cid, 1, 1, alice.public().into()).into())
		);

		assert_eq!(EncointerCeremonies::attestation_count((cid, cindex)), 1);
		assert_eq!(EncointerCeremonies::attestation_index((cid, cindex), &account_id(&alice)), 1);
		let wit_vec = EncointerCeremonies::attestation_registry((cid, cindex), 1).unwrap();
		// attestation for self is ignored
		assert!(wit_vec.len() == 1);
		assert!(wit_vec.contains(&account_id(&ferdie)));

		EncointerCeremonies::attest_attendees(
			RuntimeOrigin::signed(account_id(&bob)),
			cid,
			4,
			vec![account_id(&alice), account_id(&ferdie)],
		)
		.unwrap();

		assert_eq!(
			last_event::<TestRuntime>(),
			Some(Event::AttestationsRegistered(cid, 1, 2, bob.public().into()).into())
		);

		assert_eq!(EncointerCeremonies::attestation_count((cid, cindex)), 2);
		assert_eq!(EncointerCeremonies::attestation_index((cid, cindex), &account_id(&bob)), 2);
		let wit_vec = EncointerCeremonies::attestation_registry((cid, cindex), 2).unwrap();
		assert!(wit_vec.len() == 2);
		assert!(wit_vec.contains(&account_id(&alice)));
		assert!(wit_vec.contains(&account_id(&ferdie)));

		assert_eq!(
			EncointerCeremonies::meetup_participant_count_vote((cid, cindex), account_id(&alice)),
			3
		);
		assert_eq!(
			EncointerCeremonies::meetup_participant_count_vote((cid, cindex), account_id(&bob)),
			4
		);
		// TEST: re-registering must overwrite previous entry
		EncointerCeremonies::attest_attendees(
			RuntimeOrigin::signed(account_id(&alice)),
			cid,
			3,
			vec![account_id(&bob), account_id(&ferdie)],
		)
		.unwrap();
		assert_eq!(EncointerCeremonies::attestation_count((cid, cindex)), 2);

		// someone who is not meetup participant will be skipped
		EncointerCeremonies::attest_attendees(
			RuntimeOrigin::signed(account_id(&ferdie)),
			cid,
			4,
			vec![account_id(&bob), account_id(&eve)],
		)
		.unwrap();

		assert_eq!(EncointerCeremonies::attestation_count((cid, cindex)), 3);
		assert_eq!(EncointerCeremonies::attestation_index((cid, cindex), &account_id(&ferdie)), 3);
		let wit_vec = EncointerCeremonies::attestation_registry((cid, cindex), 3).unwrap();
		assert!(wit_vec.len() == 1);
		assert!(wit_vec.contains(&account_id(&bob)));
	});
}

#[test]
fn has_reputation_works() {
	new_test_ext().execute_with(|| {
		let cid = register_test_community::<TestRuntime>(None, 0.0, 0.0);
		let cid2 = register_test_community::<TestRuntime>(None, 1.0, 1.0);

		let alice = account_id(&AccountKeyring::Alice.pair());

		run_to_next_phase();
		run_to_next_phase();
		run_to_next_phase();

		run_to_next_phase();
		run_to_next_phase();
		run_to_next_phase();

		let cindex = EncointerScheduler::current_ceremony_index();

		assert_eq!(cindex, 3);

		assert_eq!(EncointerCeremonies::has_reputation(&alice, &cid), false);

		// acausal cindex
		EncointerCeremonies::fake_reputation((cid, 4), &alice, Reputation::VerifiedUnlinked);

		assert_eq!(EncointerCeremonies::has_reputation(&alice, &cid), false);

		// reputation of different community doesn't count
		EncointerCeremonies::fake_reputation((cid2, 1), &alice, Reputation::VerifiedUnlinked);

		assert_eq!(EncointerCeremonies::has_reputation(&alice, &cid), false);

		// reputation type does not qualify
		EncointerCeremonies::fake_reputation((cid, 1), &alice, Reputation::Unverified);

		assert_eq!(EncointerCeremonies::has_reputation(&alice, &cid), false);

		EncointerCeremonies::fake_reputation((cid, 1), &alice, Reputation::UnverifiedReputable);

		assert_eq!(EncointerCeremonies::has_reputation(&alice, &cid), false);

		// reputation type qualifies
		EncointerCeremonies::fake_reputation((cid, 1), &alice, Reputation::VerifiedLinked);

		assert_eq!(EncointerCeremonies::has_reputation(&alice, &cid), true);

		EncointerCeremonies::fake_reputation((cid, 1), &alice, Reputation::VerifiedUnlinked);

		assert_eq!(EncointerCeremonies::has_reputation(&alice, &cid), true);
	});
}

#[test]
fn is_endorsed_works() {
	new_test_ext().execute_with(|| {
		let cid = register_test_community::<TestRuntime>(None, 0.0, 0.0);
		let alice = account_id(&AccountKeyring::Alice.pair());

		assert_eq!(EncointerCeremonies::is_endorsed(&alice, &(cid, 4)), None);

		Endorsees::<TestRuntime>::insert((cid, 2), &alice, ());

		assert_eq!(EncointerCeremonies::is_endorsed(&alice, &(cid, 4)), Some(2));

		// above reputation lifetime
		assert_eq!(EncointerCeremonies::is_endorsed(&alice, &(cid, 9)), None);
	});
}<|MERGE_RESOLUTION|>--- conflicted
+++ resolved
@@ -86,7 +86,7 @@
 		(mlon / 360.0 * ONE_DAY as f64) as u64;
 
 	let time = t as i64 + EncointerCeremonies::meetup_time_offset() as i64;
-	(time as u64)
+	time as u64
 }
 
 fn get_proof(
@@ -343,14 +343,10 @@
 		let cid = register_test_community::<TestRuntime>(None, 0.0, 0.0);
 		let alice = AccountId::from(AccountKeyring::Alice);
 		assert_ok!(register(alice.clone(), cid, None));
-<<<<<<< HEAD
 		assert_err!(
-			register(alice.clone(), cid, None),
+			register(alice, cid, None),
 			Error::<TestRuntime>::ParticipantAlreadyRegistered
 		);
-=======
-		assert!(register(alice, cid, None).is_err());
->>>>>>> 61e42c00
 	});
 }
 
@@ -361,14 +357,10 @@
 		let alice = AccountId::from(AccountKeyring::Alice);
 		run_to_next_phase();
 		assert_eq!(EncointerScheduler::current_phase(), CeremonyPhaseType::Assigning);
-<<<<<<< HEAD
 		assert_err!(
 			register(alice.clone(), cid, None),
 			Error::<TestRuntime>::RegisteringOrAttestationPhaseRequired
 		);
-=======
-		assert!(register(alice, cid, None).is_err());
->>>>>>> 61e42c00
 	});
 }
 
@@ -438,9 +430,8 @@
 		run_to_next_phase();
 		run_to_next_phase();
 		// Attesting
-<<<<<<< HEAD
 		assert_err!(
-			EncointerCeremonies::attest_attendees(Origin::signed(eve), cid, 3, vec![alice, ferdie],),
+			EncointerCeremonies::attest_attendees(RuntimeOrigin::signed(eve), cid, 3, vec![alice, ferdie],),
 			Error::<TestRuntime>::ParticipantIsNotRegistered
 		);
 	});
@@ -455,7 +446,7 @@
 		let bootstrappers = vec![alice.clone(), bob.clone(), charlie.clone()];
 		let cid = perform_bootstrapping_ceremony(Some(bootstrappers), 3);
 
-		EncointerCeremonies::claim_rewards(Origin::signed(alice.clone()), cid, None).unwrap();
+		EncointerCeremonies::claim_rewards(RuntimeOrigin::signed(alice.clone()), cid, None).unwrap();
 
 		register_alice_bob_ferdie(cid);
 		register_charlie_dave_eve(cid);
@@ -463,12 +454,12 @@
 		let participants: Vec<AccountId> =
 			add_population(99, 0).iter().map(|b| account_id(&b)).collect();
 		assert_ok!(EncointerCeremonies::set_endorsement_tickets_per_bootstrapper(
-			Origin::signed(master()),
+			RuntimeOrigin::signed(master()),
 			100u8
 		));
 		for p in participants.iter() {
 			assert_ok!(EncointerCeremonies::endorse_newcomer(
-				Origin::signed(alice.clone()),
+				RuntimeOrigin::signed(alice.clone()),
 				cid,
 				p.clone()
 			));
@@ -492,22 +483,13 @@
 		// Attesting
 		assert_err!(
 			EncointerCeremonies::attest_attendees(
-				Origin::signed(alice),
+				RuntimeOrigin::signed(alice),
 				cid,
 				bobs_peers.len() as u32 + 1,
 				bobs_peers,
 			),
 			Error::<TestRuntime>::NoValidAttestations
 		);
-=======
-		assert!(EncointerCeremonies::attest_attendees(
-			RuntimeOrigin::signed(eve),
-			cid,
-			3,
-			vec![alice, ferdie],
-		)
-		.is_err());
->>>>>>> 61e42c00
 	});
 }
 
@@ -663,29 +645,12 @@
 		));
 
 		// Claiming twice does not work for any of the meetup participants
-<<<<<<< HEAD
 		for sender in vec![alice, bob, charlie, dave, ferdie].iter() {
 			assert_err!(
-				EncointerCeremonies::claim_rewards(Origin::signed(sender.clone()), cid, None),
+				EncointerCeremonies::claim_rewards(RuntimeOrigin::signed(sender.clone()), cid, None),
 				Error::<TestRuntime>::RewardsAlreadyIssued
 			);
 		}
-=======
-		assert!(
-			EncointerCeremonies::claim_rewards(RuntimeOrigin::signed(alice), cid, None).is_err()
-		);
-		assert!(EncointerCeremonies::claim_rewards(RuntimeOrigin::signed(bob), cid, None).is_err());
-
-		assert!(
-			EncointerCeremonies::claim_rewards(RuntimeOrigin::signed(charlie), cid, None).is_err()
-		);
-
-		assert!(EncointerCeremonies::claim_rewards(RuntimeOrigin::signed(dave), cid, None).is_err());
-
-		assert!(
-			EncointerCeremonies::claim_rewards(RuntimeOrigin::signed(ferdie), cid, None).is_err()
-		);
->>>>>>> 61e42c00
 	});
 }
 
@@ -794,64 +759,18 @@
 			));
 		}
 
-<<<<<<< HEAD
 		for index in
 			vec![0, 1 + meetup_count, 2 + meetup_count, 2 * meetup_count - 1, 2 * meetup_count + 1]
 		{
 			assert_err!(
 				EncointerCeremonies::claim_rewards(
-					Origin::signed(account_id(&all_participants[0].clone())),
+					RuntimeOrigin::signed(account_id(&all_participants[0].clone())),
 					cid,
 					Some(index)
 				),
 				Error::<TestRuntime>::InvalidMeetupIndex,
 			);
 		}
-=======
-		assert_err!(
-			EncointerCeremonies::claim_rewards(
-				RuntimeOrigin::signed(account_id(&all_participants[0].clone())),
-				cid,
-				Some(0)
-			),
-			Error::<TestRuntime>::InvalidMeetupIndex,
-		);
-
-		assert_err!(
-			EncointerCeremonies::claim_rewards(
-				RuntimeOrigin::signed(account_id(&all_participants[0].clone())),
-				cid,
-				Some(1 + meetup_count)
-			),
-			Error::<TestRuntime>::InvalidMeetupIndex,
-		);
-
-		assert_err!(
-			EncointerCeremonies::claim_rewards(
-				RuntimeOrigin::signed(account_id(&all_participants[0].clone())),
-				cid,
-				Some(2 + meetup_count)
-			),
-			Error::<TestRuntime>::InvalidMeetupIndex,
-		);
-		assert_err!(
-			EncointerCeremonies::claim_rewards(
-				RuntimeOrigin::signed(account_id(&all_participants[0].clone())),
-				cid,
-				Some(2 * meetup_count - 1)
-			),
-			Error::<TestRuntime>::InvalidMeetupIndex,
-		);
-
-		assert_err!(
-			EncointerCeremonies::claim_rewards(
-				RuntimeOrigin::signed(account_id(&all_participants[0].clone())),
-				cid,
-				Some(2 * meetup_count + 1)
-			),
-			Error::<TestRuntime>::InvalidMeetupIndex,
-		);
->>>>>>> 61e42c00
 	});
 }
 
@@ -951,36 +870,16 @@
 			.unwrap();
 		}
 
-<<<<<<< HEAD
 		// no early claim possible
-		assert!(EncointerCeremonies::claim_rewards(Origin::signed(account_id(&alice)), cid, None)
+		assert!(EncointerCeremonies::claim_rewards(RuntimeOrigin::signed(account_id(&alice)), cid, None)
 			.is_err());
 		// nothing happens in attesting phase
 		assert!(!IssuedRewards::<TestRuntime>::contains_key((cid, cindex), 1));
 		run_to_next_phase();
 		// Registering phase
-		assert!(EncointerCeremonies::claim_rewards(Origin::signed(account_id(&alice)), cid, None)
+		assert!(EncointerCeremonies::claim_rewards(RuntimeOrigin::signed(account_id(&alice)), cid, None)
 			.is_ok());
 		// in registering phase, the meetup is marked as completed
-=======
-		assert!(EncointerCeremonies::claim_rewards(
-			RuntimeOrigin::signed(account_id(&alice)),
-			cid,
-			None
-		)
-		.is_err());
-		// nothing happens in attesting phase
-		assert!(!IssuedRewards::<TestRuntime>::contains_key((cid, cindex), 1));
-		run_to_next_phase();
-		// Registering
-		assert!(EncointerCeremonies::claim_rewards(
-			RuntimeOrigin::signed(account_id(&alice)),
-			cid,
-			None
-		)
-		.is_ok());
-		// in registering, the meetup is marked as completed
->>>>>>> 61e42c00
 		assert!(IssuedRewards::<TestRuntime>::contains_key((cid, cindex), 1));
 		let meetup_result = IssuedRewards::<TestRuntime>::get((cid, cindex), 1);
 		assert_eq!(meetup_result, Some(MeetupResult::VotesNotDependable));
@@ -1087,52 +986,7 @@
 }
 
 #[test]
-<<<<<<< HEAD
 fn early_rewards_with_one_noshow_works() {
-=======
-fn early_rewards_with_new_attest_attendees_extrinsic_works() {
-	new_test_ext().execute_with(|| {
-		System::set_block_number(System::block_number() + 1); // this is needed to assert events
-		let cid = register_test_community::<TestRuntime>(None, 0.0, 0.0);
-		let alice = AccountKeyring::Alice.to_account_id();
-		let bob = AccountKeyring::Bob.to_account_id();
-		let charlie = AccountKeyring::Charlie.to_account_id();
-		let dave = AccountKeyring::Dave.to_account_id();
-		let eve = AccountKeyring::Eve.to_account_id();
-		let ferdie = AccountKeyring::Ferdie.to_account_id();
-		let cindex = EncointerScheduler::current_ceremony_index();
-		register_alice_bob_ferdie(cid);
-		register_charlie_dave_eve(cid);
-
-		Assignments::<TestRuntime>::insert(
-			(cid, cindex),
-			Assignment {
-				bootstrappers_reputables: Default::default(),
-				endorsees: Default::default(),
-				newbies: Default::default(),
-				locations: AssignmentParams { m: 7, s1: 8, s2: 9 },
-			},
-		);
-
-		run_to_next_phase();
-		// Assigning
-		run_to_next_phase();
-		// Attesting
-		let all_participants = vec![alice.clone(), bob, charlie, dave, eve, ferdie];
-
-		fully_attest_attendees(all_participants, cid, 6);
-
-		// Still attesting phase
-		EncointerCeremonies::claim_rewards(RuntimeOrigin::signed(alice), cid, None).ok();
-
-		// everybody should receive their reward
-		assert_eq!(last_event::<TestRuntime>(), Some(Event::RewardsIssued(cid, 1, 6).into()));
-	})
-}
-
-#[test]
-fn early_rewards_with_new_attest_attendees_extrinsic_with_one_missing_attestation_works() {
->>>>>>> 61e42c00
 	new_test_ext().execute_with(|| {
 		System::set_block_number(System::block_number() + 1); // this is needed to assert events
 		let cid = register_test_community::<TestRuntime>(None, 0.0, 0.0);
@@ -1387,25 +1241,21 @@
 		// a newbie
 		let zoran = sr25519::Pair::from_entropy(&[9u8; 32], None).0;
 		assert_ok!(EncointerCeremonies::endorse_newcomer(
+			RuntimeOrigin::signed(alice.clone()),
+			cid,
+			account_id(&zoran)
+		));
+		assert!(Endorsees::<TestRuntime>::contains_key((cid, cindex + 1), &account_id(&zoran)));
+
+		run_to_next_phase();
+
+		let bogdan = sr25519::Pair::from_entropy(&[99u8; 32], None).0;
+		assert_ok!(EncointerCeremonies::endorse_newcomer(
 			RuntimeOrigin::signed(alice),
 			cid,
-			account_id(&zoran)
-		));
-<<<<<<< HEAD
-		assert!(Endorsees::<TestRuntime>::contains_key((cid, cindex + 1), &account_id(&zoran)));
-
-		run_to_next_phase();
-
-		let bogdan = sr25519::Pair::from_entropy(&[99u8; 32], None).0;
-		assert_ok!(EncointerCeremonies::endorse_newcomer(
-			Origin::signed(alice.clone()),
-			cid,
 			account_id(&bogdan)
 		));
 		assert!(Endorsees::<TestRuntime>::contains_key((cid, cindex + 1), &account_id(&bogdan)));
-=======
-		assert!(Endorsees::<TestRuntime>::contains_key((cid, cindex + 1), account_id(&zoran)));
->>>>>>> 61e42c00
 	});
 }
 
@@ -1469,7 +1319,7 @@
 		// a newbie
 		let zoran = account_id(&sr25519::Pair::from_entropy(&[9u8; 32], None).0);
 		assert_ok!(EncointerCeremonies::endorse_newcomer(
-			Origin::signed(alice.clone()),
+			RuntimeOrigin::signed(alice.clone()),
 			cid,
 			zoran.clone()
 		));
