[package]
authors = ["encointer.org <alain@encointer.org>"]
edition = "2021"
name = "encointer-balances-tx-payment-rpc"
version = "1.0.0"

[dependencies]
codec = { package = "parity-scale-codec", version = "3.0.0", default-features = false }
<<<<<<< HEAD
jsonrpsee = { version = "0.16.2", features = [
    "client-core",
    "server",
    "macros",
] }
=======
jsonrpsee = { version = "0.16.2", features = ["client-core", "server", "macros"] }
>>>>>>> cfb9e9d0
log = "0.4.14"
parking_lot = "0.12.0"
thiserror = "1.0.31"

# local deps
encointer-balances-tx-payment-rpc-runtime-api = { package = "encointer-balances-tx-payment-rpc-runtime-api", path = "runtime-api" }
encointer-primitives = { path = "../../primitives" }
encointer-rpc = { path = "../../rpc" }

# substrate deps
pallet-transaction-payment = { version = "4.0.0-dev", git = "https://github.com/paritytech/substrate.git", default-features = false, branch = "polkadot-v0.9.42" }
pallet-transaction-payment-rpc = { version = "4.0.0-dev", git = "https://github.com/paritytech/substrate.git", default-features = false, branch = "polkadot-v0.9.42" }
sc-rpc = { version = "4.0.0-dev", git = "https://github.com/paritytech/substrate.git", branch = "polkadot-v0.9.42" }
sc-rpc-api = { version = "0.10.0-dev", git = "https://github.com/paritytech/substrate.git", branch = "polkadot-v0.9.42" }
sp-api = { version = "4.0.0-dev", git = "https://github.com/paritytech/substrate.git", branch = "polkadot-v0.9.42" }
sp-blockchain = { version = "4.0.0-dev", git = "https://github.com/paritytech/substrate.git", branch = "polkadot-v0.9.42" }
sp-core = { version = "7.0.0", git = "https://github.com/paritytech/substrate.git", branch = "polkadot-v0.9.42" }
sp-rpc = { version = "6.0.0", git = "https://github.com/paritytech/substrate.git", branch = "polkadot-v0.9.42" }
sp-runtime = { version = "7.0.0", git = "https://github.com/paritytech/substrate.git", branch = "polkadot-v0.9.42" }<|MERGE_RESOLUTION|>--- conflicted
+++ resolved
@@ -6,15 +6,7 @@
 
 [dependencies]
 codec = { package = "parity-scale-codec", version = "3.0.0", default-features = false }
-<<<<<<< HEAD
-jsonrpsee = { version = "0.16.2", features = [
-    "client-core",
-    "server",
-    "macros",
-] }
-=======
 jsonrpsee = { version = "0.16.2", features = ["client-core", "server", "macros"] }
->>>>>>> cfb9e9d0
 log = "0.4.14"
 parking_lot = "0.12.0"
 thiserror = "1.0.31"
