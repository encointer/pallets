--- conflicted
+++ resolved
@@ -83,7 +83,6 @@
 
 	pub fn get_identifier(self) -> ProposalActionIdentifier {
 		match self {
-<<<<<<< HEAD
 			ProposalAction::AddLocation(cid, _) => ProposalActionIdentifier::AddLocation(cid),
 			ProposalAction::RemoveLocation(cid, _) => ProposalActionIdentifier::RemoveLocation(cid),
 			ProposalAction::UpdateCommunityMetadata(cid, _) =>
@@ -94,14 +93,6 @@
 				ProposalActionIdentifier::UpdateNominalIncome(cid),
 			ProposalAction::SetInactivityTimeout(_) =>
 				ProposalActionIdentifier::SetInactivityTimeout,
-=======
-			ProposalAction::UpdateNominalIncome(cid, _) => {
-				ProposalActionIdentifier::UpdateNominalIncome(cid)
-			},
-			ProposalAction::SetInactivityTimeout(_) => {
-				ProposalActionIdentifier::SetInactivityTimeout
-			},
->>>>>>> ad8cc437
 		}
 	}
 }
