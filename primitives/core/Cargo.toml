--- conflicted
+++ resolved
@@ -4,26 +4,11 @@
 version = "1.2.0"
 
 [dependencies]
-<<<<<<< HEAD
-codec = { package = "parity-scale-codec", version = "3.0.0", default-features = false, features = [
-  "derive",
-] }
-fixed = { package = "substrate-fixed", tag = "v0.5.9", default-features = false, git = "https://github.com/encointer/substrate-fixed" }
-impl-serde = { version = "0.3.2", optional = true, default-features = false }
-scale-info = { version = "2.0.1", default-features = false, features = [
-  "derive",
-] }
-serde = { version = "1.0.136", optional = true, default-features = false, features = [
-  "derive",
-  "alloc",
-] }
-=======
 codec = { package = "parity-scale-codec", version = "3.0.0", default-features = false, features = ["derive"] }
 fixed = { package = "substrate-fixed", tag = "v0.5.9", default-features = false, git = "https://github.com/encointer/substrate-fixed" }
 impl-serde = { version = "0.3.2", optional = true, default-features = false }
 scale-info = { version = "2.0.1", default-features = false, features = ["derive"] }
 serde = { version = "1.0.136", optional = true, default-features = false, features = ["derive", "alloc"] }
->>>>>>> cfb9e9d0
 
 sp-arithmetic = { version = "6.0.0", git = "https://github.com/paritytech/substrate.git", default-features = false, branch = "polkadot-v0.9.42" }
 sp-core = { version = "7.0.0", git = "https://github.com/paritytech/substrate.git", default-features = false, branch = "polkadot-v0.9.42" }
@@ -35,15 +20,11 @@
 
 [features]
 default = ["std", "serde_derive"]
-<<<<<<< HEAD
-serde_derive = ["impl-serde", "fixed/serde", "serde"]
-=======
 serde_derive = [
     "impl-serde",
     "fixed/serde",
     "serde",
 ]
->>>>>>> cfb9e9d0
 std = [
     "codec/std",
     "impl-serde/std",
