[package]
authors = ["encointer.org <alain@encointer.org>"]
edition = "2021"
name = "encointer-primitives"
version = "1.2.0"

[dependencies]
bs58 = { version = "0.4.0", default-features = false, features = ["alloc"] }
<<<<<<< HEAD
codec = { package = "parity-scale-codec", version = "3.0.0", default-features = false, features = [
  "derive",
  "max-encoded-len",
] }
crc = "2.1.0"
geohash = { tag = "v0.13.0", git = "https://github.com/encointer/geohash" }
log = { version = "0.4.14", default-features = false }
scale-info = { version = "2.0.1", default-features = false, features = [
  "derive",
] }
serde = { version = "1.0.136", optional = true, default-features = false, features = [
  "derive",
  "alloc",
] }
=======
codec = { package = "parity-scale-codec", version = "3.0.0", default-features = false, features = ["derive", "max-encoded-len"] }
crc = "2.1.0"
geohash = { tag = "v0.13.0", git = "https://github.com/encointer/geohash" }
log = { version = "0.4.14", default-features = false }
scale-info = { version = "2.0.1", default-features = false, features = ["derive"] }
serde = { version = "1.0.136", optional = true, default-features = false, features = ["derive", "alloc"] }
>>>>>>> cfb9e9d0

# local deps
ep-core = { path = "core", default-features = false }

# substrate deps
sp-core = { version = "7.0.0", git = "https://github.com/paritytech/substrate.git", default-features = false, branch = "polkadot-v0.9.42" }
sp-io = { version = "7.0.0", git = "https://github.com/paritytech/substrate.git", default-features = false, branch = "polkadot-v0.9.42" }
sp-runtime = { version = "7.0.0", git = "https://github.com/paritytech/substrate.git", default-features = false, branch = "polkadot-v0.9.42" }
sp-std = { version = "5.0.0", git = "https://github.com/paritytech/substrate.git", default-features = false, branch = "polkadot-v0.9.42" }
<<<<<<< HEAD

# polkadot deps
xcm = { optional = true, default-features = false, git = "https://github.com/paritytech/polkadot", branch = "release-v0.9.42" }
=======
>>>>>>> cfb9e9d0

[dev-dependencies]
approx = "0.5.1"
rstest = "0.12.0"
serde_json = "1.0.79"
test-utils = { path = "../test-utils" }

[features]
default = ["std", "serde_derive"]
<<<<<<< HEAD
full_crypto = ["sp-core/full_crypto"]
serde_derive = ["ep-core/serde_derive", "serde"]
=======
full_crypto = [
    "sp-core/full_crypto",
]
serde_derive = [
    "ep-core/serde_derive",
    "serde",
]
>>>>>>> cfb9e9d0
std = [
    "bs58/std",
    "codec/std",
    "ep-core/std",
    "scale-info/std",
    "serde/std",
    "sp-core/std",
    "sp-core/full_crypto",
    "sp-std/std",
    "sp-runtime/std",
]<|MERGE_RESOLUTION|>--- conflicted
+++ resolved
@@ -6,29 +6,12 @@
 
 [dependencies]
 bs58 = { version = "0.4.0", default-features = false, features = ["alloc"] }
-<<<<<<< HEAD
-codec = { package = "parity-scale-codec", version = "3.0.0", default-features = false, features = [
-  "derive",
-  "max-encoded-len",
-] }
-crc = "2.1.0"
-geohash = { tag = "v0.13.0", git = "https://github.com/encointer/geohash" }
-log = { version = "0.4.14", default-features = false }
-scale-info = { version = "2.0.1", default-features = false, features = [
-  "derive",
-] }
-serde = { version = "1.0.136", optional = true, default-features = false, features = [
-  "derive",
-  "alloc",
-] }
-=======
 codec = { package = "parity-scale-codec", version = "3.0.0", default-features = false, features = ["derive", "max-encoded-len"] }
 crc = "2.1.0"
 geohash = { tag = "v0.13.0", git = "https://github.com/encointer/geohash" }
 log = { version = "0.4.14", default-features = false }
 scale-info = { version = "2.0.1", default-features = false, features = ["derive"] }
 serde = { version = "1.0.136", optional = true, default-features = false, features = ["derive", "alloc"] }
->>>>>>> cfb9e9d0
 
 # local deps
 ep-core = { path = "core", default-features = false }
@@ -38,12 +21,9 @@
 sp-io = { version = "7.0.0", git = "https://github.com/paritytech/substrate.git", default-features = false, branch = "polkadot-v0.9.42" }
 sp-runtime = { version = "7.0.0", git = "https://github.com/paritytech/substrate.git", default-features = false, branch = "polkadot-v0.9.42" }
 sp-std = { version = "5.0.0", git = "https://github.com/paritytech/substrate.git", default-features = false, branch = "polkadot-v0.9.42" }
-<<<<<<< HEAD
 
 # polkadot deps
 xcm = { optional = true, default-features = false, git = "https://github.com/paritytech/polkadot", branch = "release-v0.9.42" }
-=======
->>>>>>> cfb9e9d0
 
 [dev-dependencies]
 approx = "0.5.1"
@@ -53,18 +33,8 @@
 
 [features]
 default = ["std", "serde_derive"]
-<<<<<<< HEAD
 full_crypto = ["sp-core/full_crypto"]
 serde_derive = ["ep-core/serde_derive", "serde"]
-=======
-full_crypto = [
-    "sp-core/full_crypto",
-]
-serde_derive = [
-    "ep-core/serde_derive",
-    "serde",
-]
->>>>>>> cfb9e9d0
 std = [
     "bs58/std",
     "codec/std",
