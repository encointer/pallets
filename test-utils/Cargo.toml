--- conflicted
+++ resolved
@@ -25,7 +25,6 @@
 sp-inherents = { version = "4.0.0-dev", git = "https://github.com/paritytech/substrate.git", branch = "polkadot-v0.9.42" }
 sp-io = { version = "7.0.0", git = "https://github.com/paritytech/substrate.git", branch = "polkadot-v0.9.42" }
 sp-keyring = { version = "7.0.0", git = "https://github.com/paritytech/substrate.git", branch = "polkadot-v0.9.42" }
-<<<<<<< HEAD
 sp-std = { version = "5.0.0", git = "https://github.com/paritytech/substrate.git", branch = "polkadot-v0.9.42" }
 sp-runtime = { version = "7.0.0", git = "https://github.com/paritytech/substrate.git", branch = "polkadot-v0.9.42" }
 
@@ -33,8 +32,4 @@
 xcm = { git = "https://github.com/paritytech/polkadot", branch = "release-v0.9.42" }
 xcm-builder = { git = "https://github.com/paritytech/polkadot", branch = "release-v0.9.42" }
 xcm-executor = { git = "https://github.com/paritytech/polkadot", branch = "release-v0.9.42" }
-polkadot-parachain = { git = "https://github.com/paritytech/polkadot", branch = "release-v0.9.42" }
-=======
-sp-runtime = { version = "7.0.0", git = "https://github.com/paritytech/substrate.git", branch = "polkadot-v0.9.42" }
-sp-std = { version = "5.0.0", git = "https://github.com/paritytech/substrate.git", branch = "polkadot-v0.9.42" }
->>>>>>> cfb9e9d0
+polkadot-parachain = { git = "https://github.com/paritytech/polkadot", branch = "release-v0.9.42" }