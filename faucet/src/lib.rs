// Copyright (c) 2019 Alain Brenzikofer
// This file is part of Encointer
//
// Encointer is free software: you can redistribute it and/or modify
// it under the terms of the GNU General Public License as published by
// the Free Software Foundation, either version 3 of the License, or
// (at your option) any later version.
//
// Encointer is distributed in the hope that it will be useful,
// but WITHOUT ANY WARRANTY; without even the implied warranty of
// MERCHANTABILITY or FITNESS FOR A PARTICULAR PURPOSE.  See the
// GNU General Public License for more details.
//
// You should have received a copy of the GNU General Public License
// along with Encointer.  If not, see <http://www.gnu.org/licenses/>.

#![cfg_attr(not(feature = "std"), no_std)]

use codec::Decode;
use core::marker::PhantomData;
use encointer_primitives::{
	communities::CommunityIdentifier, faucet::*, reputation_commitments::DescriptorType,
	scheduler::CeremonyIndexType,
};
use frame_support::{
	traits::{
		Currency,
		ExistenceRequirement::{AllowDeath, KeepAlive},
		Get, NamedReservableCurrency,
	},
	PalletId,
};
use frame_system::{self as frame_system, ensure_signed};
use log::info;
use sp_core::H256;
use sp_runtime::{traits::Hash, SaturatedConversion, Saturating};
use sp_std::convert::TryInto;
pub use weights::WeightInfo;

// Logger target
const LOG: &str = "encointer";

pub use pallet::*;
#[cfg(feature = "runtime-benchmarks")]
mod benchmarking;
#[cfg(test)]
mod mock;
#[cfg(test)]
mod tests;

mod weights;

pub type BalanceOf<T> =
	<<T as Config>::Currency as Currency<<T as frame_system::Config>::AccountId>>::Balance;

pub type ReserveIdentifierOf<T> = <<T as Config>::Currency as NamedReservableCurrency<
	<T as frame_system::Config>::AccountId,
>>::ReserveIdentifier;

#[frame_support::pallet]
pub mod pallet {
	use super::*;
	use frame_support::pallet_prelude::*;
	use frame_system::pallet_prelude::*;

	#[pallet::pallet]
	pub struct Pallet<T>(PhantomData<T>);

	#[pallet::config]
	pub trait Config:
		frame_system::Config
		+ encointer_reputation_commitments::Config
		+ encointer_communities::Config
		+ pallet_treasury::Config
	{
		type RuntimeEvent: From<Event<Self>> + IsType<<Self as frame_system::Config>::RuntimeEvent>;
		type Currency: Currency<Self::AccountId> + NamedReservableCurrency<Self::AccountId>;
		type ControllerOrigin: EnsureOrigin<Self::RuntimeOrigin>;
		type WeightInfo: WeightInfo;
		#[pallet::constant]
		type PalletId: Get<PalletId>;
	}

	#[pallet::call]
	impl<T: Config> Pallet<T>
	where
		sp_core::H256: From<<T as frame_system::Config>::Hash>,
		T::AccountId: AsRef<[u8; 32]>,
		ReserveIdentifierOf<T>: From<[u8; 8]>,
	{
		#[pallet::call_index(0)]
<<<<<<< HEAD
		#[pallet::weight((<T as Config>::WeightInfo::create_faucet(), DispatchClass::Normal, Pays::Yes))]
=======
		#[pallet::weight({10_000})]
>>>>>>> 91d48895
		pub fn create_faucet(
			origin: OriginFor<T>,
			name: FaucetNameType,
			amount: BalanceOf<T>,
			whitelist: WhiteListType,
			drip_amount: BalanceOf<T>,
		) -> DispatchResultWithPostInfo {
			let from = ensure_signed(origin)?;

			let all_communities = encointer_communities::Pallet::<T>::community_identifiers();
			for cid in &whitelist {
				if !all_communities.contains(cid) {
					return Err(<Error<T>>::InvalidCommunityIdentifierInWhitelist.into())
				}
			}

			ensure!(
				drip_amount > <T as Config>::Currency::minimum_balance(),
				<Error<T>>::DripAmountTooSmall
			);

			// create account
			let faucet_identifier =
				[<T as Config>::PalletId::get().0.as_slice(), name.to_vec().as_slice()].concat();

			let faucet_id_hash: H256 = T::Hashing::hash_of(&faucet_identifier).into();
			let faucet_account = T::AccountId::decode(&mut faucet_id_hash.as_bytes())
				.expect("32 bytes can always construct an AccountId32");

			if <Faucets<T>>::contains_key(&faucet_account) {
				return Err(<Error<T>>::FaucetAlreadyExists.into())
			}

			<T as Config>::Currency::reserve_named(
				&Self::get_reserve_id(&faucet_account),
				&from,
				Self::reserve_amount(),
			)?;

			<T as Config>::Currency::transfer(&from, &faucet_account, amount, KeepAlive)
				.map_err(|_| <Error<T>>::InsuffiecientBalance)?;

			let purpose_id = <encointer_reputation_commitments::Pallet<T>>::do_register_purpose(
				DescriptorType::try_from(faucet_identifier)
					.map_err(|_| <Error<T>>::PurposeIdCreationFailed)?,
			)?;

			<Faucets<T>>::insert(
				&faucet_account,
				Faucet { name: name.clone(), purpose_id, whitelist, drip_amount, creator: from },
			);

			info!(target: LOG, "faucet created: {:?}, {:?}", name, faucet_account);
			Self::deposit_event(Event::FaucetCreated(faucet_account, name));

			Ok(().into())
		}
		#[pallet::call_index(1)]
<<<<<<< HEAD
		#[pallet::weight((<T as Config>::WeightInfo::drip(), DispatchClass::Normal, Pays::Yes))]
=======
		#[pallet::weight({10_000})]
>>>>>>> 91d48895
		pub fn drip(
			origin: OriginFor<T>,
			faucet_account: T::AccountId,
			cid: CommunityIdentifier,
			cindex: CeremonyIndexType,
		) -> DispatchResultWithPostInfo {
			let from = ensure_signed(origin)?;

			let faucet = Self::faucets(&faucet_account).ok_or(<Error<T>>::InexsistentFaucet)?;

			if !faucet.whitelist.contains(&cid) {
				return Err(<Error<T>>::CommunityNotInWhitelist.into())
			}

			<encointer_reputation_commitments::Pallet<T>>::do_commit_reputation(
				&from,
				cid,
				cindex,
				faucet.purpose_id,
				None,
			)?;

			<T as Config>::Currency::transfer(
				&faucet_account,
				&from,
				faucet.drip_amount,
				KeepAlive,
			)
			.map_err(|_| <Error<T>>::FaucetEmpty)?;

			info!(
				target: LOG,
				"faucet {:?} dripped {:?} to {:?}", faucet.name, faucet.drip_amount, from
			);
			Self::deposit_event(Event::Dripped(faucet_account, from, faucet.drip_amount));

			Ok(().into())
		}

		#[pallet::call_index(2)]
<<<<<<< HEAD
		#[pallet::weight((<T as Config>::WeightInfo::dissolve_faucet(), DispatchClass::Normal, Pays::Yes))]
=======
		#[pallet::weight({10_000})]
>>>>>>> 91d48895
		pub fn dissolve_faucet(
			origin: OriginFor<T>,
			faucet_account: T::AccountId,
			beneficiary: T::AccountId,
		) -> DispatchResultWithPostInfo {
			ensure_root(origin)?;

			let faucet = Self::faucets(&faucet_account).ok_or(<Error<T>>::InexsistentFaucet)?;

			<T as Config>::Currency::unreserve_all_named(
				&Self::get_reserve_id(&faucet_account),
				&faucet.creator,
			);

			<Faucets<T>>::remove(&faucet_account);
			<T as Config>::Currency::transfer(
				&faucet_account,
				&beneficiary,
				<T as Config>::Currency::free_balance(&faucet_account),
				AllowDeath,
			)?;

			info!(target: LOG, "faucet dissolved {:?}", faucet_account);
			Self::deposit_event(Event::FaucetDissolved(faucet_account));
			Ok(().into())
		}

		#[pallet::call_index(3)]
<<<<<<< HEAD
		#[pallet::weight((<T as Config>::WeightInfo::close_faucet(), DispatchClass::Normal, Pays::Yes))]
=======
		#[pallet::weight({10_000})]
>>>>>>> 91d48895
		pub fn close_faucet(
			origin: OriginFor<T>,
			faucet_account: T::AccountId,
		) -> DispatchResultWithPostInfo {
			let from = ensure_signed(origin)?;
			let faucet = Self::faucets(&faucet_account).ok_or(<Error<T>>::InexsistentFaucet)?;

			ensure!(from == faucet.creator, <Error<T>>::NotCreator);
			ensure!(
				<T as Config>::Currency::free_balance(&faucet_account) <
					faucet.drip_amount.saturating_mul(2u32.saturated_into()),
				<Error<T>>::FaucetNotEmpty
			);

			<T as Config>::Currency::unreserve_all_named(
				&Self::get_reserve_id(&faucet_account),
				&faucet.creator,
			);

			<Faucets<T>>::remove(&faucet_account);
			<T as Config>::Currency::transfer(
				&faucet_account,
				&<pallet_treasury::Pallet<T>>::account_id(),
				<T as Config>::Currency::free_balance(&faucet_account),
				AllowDeath,
			)?;

			info!(target: LOG, "faucet closed {:?}", faucet_account);
			Self::deposit_event(Event::FaucetClosed(faucet_account));

			Ok(().into())
		}

		#[pallet::call_index(4)]
		#[pallet::weight({10_000})]
		pub fn set_reserve_amount(
			origin: OriginFor<T>,
			reserve_amount: BalanceOf<T>,
		) -> DispatchResultWithPostInfo {
			T::ControllerOrigin::ensure_origin(origin)?;
			<ReserveAmount<T>>::put(reserve_amount);
			info!(target: LOG, "reserve amount set to {:?} s", reserve_amount);
			Self::deposit_event(Event::ReserveAmountUpdated(reserve_amount));
			Ok(().into())
		}
	}

	impl<T: Config> Pallet<T>
	where
		T::AccountId: AsRef<[u8; 32]>,
		ReserveIdentifierOf<T>: From<[u8; 8]>,
	{
		fn get_reserve_id(faucet_account: &T::AccountId) -> ReserveIdentifierOf<T> {
			let reserve_id: [u8; 8] = faucet_account.as_ref()[0..8]
				.try_into()
				.expect("[u8; 32] can always be converted to [u8; 8]");
			reserve_id.into()
		}
	}
	#[pallet::genesis_config]
	pub struct GenesisConfig<T: Config> {
		pub reserve_amount: BalanceOf<T>,
	}

	#[cfg(feature = "std")]
	impl<T: Config> Default for GenesisConfig<T> {
		fn default() -> Self {
			Self { reserve_amount: Default::default() }
		}
	}

	#[pallet::genesis_build]
	impl<T: Config> GenesisBuild<T> for GenesisConfig<T> {
		fn build(&self) {
			<ReserveAmount<T>>::put(self.reserve_amount);
		}
	}

	#[pallet::event]
	#[pallet::generate_deposit(pub(super) fn deposit_event)]
	pub enum Event<T: Config> {
		/// faucet dripped | facuet account, receiver account, balance
		Dripped(T::AccountId, T::AccountId, BalanceOf<T>),
		/// faucet created
		FaucetCreated(T::AccountId, FaucetNameType),
		/// reserve amount updated
		ReserveAmountUpdated(BalanceOf<T>),
		/// faucet dissolved
		FaucetDissolved(T::AccountId),
		/// faucet closed
		FaucetClosed(T::AccountId),
	}

	#[pallet::error]
	pub enum Error<T> {
		/// faucet is empty
		FaucetEmpty,
		/// insufficient balance to create the faucet
		InsuffiecientBalance,
		/// faucet already exists
		FaucetAlreadyExists,
		/// faucet does not exist
		InexsistentFaucet,
		/// purposeId creation failed
		PurposeIdCreationFailed,
		/// cid not in whitelist
		CommunityNotInWhitelist,
		/// facuet is not empty
		FaucetNotEmpty,
		/// sender is not faucet creator
		NotCreator,
		/// invalid community identifier in whitelist
		InvalidCommunityIdentifierInWhitelist,
		/// drip amount too small
		DripAmountTooSmall,
	}

	#[pallet::storage]
	#[pallet::getter(fn faucets)]
	pub(super) type Faucets<T: Config> =
		StorageMap<_, Identity, T::AccountId, Faucet<T::AccountId, BalanceOf<T>>, OptionQuery>;

	#[pallet::storage]
	#[pallet::getter(fn reserve_amount)]
	pub(super) type ReserveAmount<T: Config> = StorageValue<_, BalanceOf<T>, ValueQuery>;
}<|MERGE_RESOLUTION|>--- conflicted
+++ resolved
@@ -89,11 +89,7 @@
 		ReserveIdentifierOf<T>: From<[u8; 8]>,
 	{
 		#[pallet::call_index(0)]
-<<<<<<< HEAD
 		#[pallet::weight((<T as Config>::WeightInfo::create_faucet(), DispatchClass::Normal, Pays::Yes))]
-=======
-		#[pallet::weight({10_000})]
->>>>>>> 91d48895
 		pub fn create_faucet(
 			origin: OriginFor<T>,
 			name: FaucetNameType,
@@ -152,11 +148,7 @@
 			Ok(().into())
 		}
 		#[pallet::call_index(1)]
-<<<<<<< HEAD
 		#[pallet::weight((<T as Config>::WeightInfo::drip(), DispatchClass::Normal, Pays::Yes))]
-=======
-		#[pallet::weight({10_000})]
->>>>>>> 91d48895
 		pub fn drip(
 			origin: OriginFor<T>,
 			faucet_account: T::AccountId,
@@ -197,11 +189,7 @@
 		}
 
 		#[pallet::call_index(2)]
-<<<<<<< HEAD
 		#[pallet::weight((<T as Config>::WeightInfo::dissolve_faucet(), DispatchClass::Normal, Pays::Yes))]
-=======
-		#[pallet::weight({10_000})]
->>>>>>> 91d48895
 		pub fn dissolve_faucet(
 			origin: OriginFor<T>,
 			faucet_account: T::AccountId,
@@ -230,11 +218,7 @@
 		}
 
 		#[pallet::call_index(3)]
-<<<<<<< HEAD
 		#[pallet::weight((<T as Config>::WeightInfo::close_faucet(), DispatchClass::Normal, Pays::Yes))]
-=======
-		#[pallet::weight({10_000})]
->>>>>>> 91d48895
 		pub fn close_faucet(
 			origin: OriginFor<T>,
 			faucet_account: T::AccountId,
