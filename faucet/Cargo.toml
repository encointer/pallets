[package]
name = "pallet-encointer-faucet"
version = "1.2.0"
authors = ["encointer.org <alain@encointer.org> and Parity Technologies <admin@parity.io>"]
edition = "2021"

[dependencies]
approx = { version = "0.5.1", optional = true }
codec = { package = "parity-scale-codec", version = "3.0.0", default-features = false, features = ["derive"] }
log = { version = "0.4.14", default-features = false }
scale-info = { version = "2.0.1", default-features = false }

# local deps
encointer-communities = { package = "pallet-encointer-communities", path = "../communities", default-features = false }
encointer-primitives = { path = "../primitives", default-features = false }
encointer-reputation-commitments = { package = "pallet-encointer-reputation-commitments", path = "../reputation-commitments", default-features = false }

# substrate deps
frame-benchmarking = { version = "4.0.0-dev", default-features = false, optional = true, git = "https://github.com/paritytech/substrate.git", branch = "polkadot-v0.9.37" }
frame-support = { version = "4.0.0-dev", default-features = false, git = "https://github.com/paritytech/substrate.git", branch = "polkadot-v0.9.37" }
frame-system = { version = "4.0.0-dev", default-features = false, git = "https://github.com/paritytech/substrate.git", branch = "polkadot-v0.9.37" }
<<<<<<< HEAD
pallet-treasury = { default-features = false, git = "https://github.com/paritytech/substrate", branch = "polkadot-v0.9.37" }
sp-core = { version = "7.0.0", git = "https://github.com/paritytech/substrate.git", branch = "polkadot-v0.9.37" }
=======
sp-core = { version = "7.0.0", default-features = false, git = "https://github.com/paritytech/substrate.git", branch = "polkadot-v0.9.37" }
>>>>>>> 6266ad6c
sp-runtime = { version = "7.0.0", default-features = false, git = "https://github.com/paritytech/substrate.git", branch = "polkadot-v0.9.37" }
sp-std = { version = "5.0.0", default-features = false, git = "https://github.com/paritytech/substrate.git", branch = "polkadot-v0.9.37" }

[dev-dependencies]
approx = "0.5.1"
sp-io = { version = "7.0.0", git = "https://github.com/paritytech/substrate.git", branch = "polkadot-v0.9.37" }
test-utils = { path = "../test-utils" }

[features]
default = ["std"]
std = [
    "codec/std",
    "log/std",
    "scale-info/std",
    # local deps
    "encointer-communities/std",
    "encointer-primitives/std",
    "encointer-reputation-commitments/std",
    # substrate deps
    "frame-support/std",
    "frame-system/std",
    "sp-std/std",
    "sp-runtime/std",
    "pallet-treasury/std",
]

runtime-benchmarks = ["frame-benchmarking", "approx"]

try-runtime = [
    "frame-system/try-runtime",
]<|MERGE_RESOLUTION|>--- conflicted
+++ resolved
@@ -19,12 +19,8 @@
 frame-benchmarking = { version = "4.0.0-dev", default-features = false, optional = true, git = "https://github.com/paritytech/substrate.git", branch = "polkadot-v0.9.37" }
 frame-support = { version = "4.0.0-dev", default-features = false, git = "https://github.com/paritytech/substrate.git", branch = "polkadot-v0.9.37" }
 frame-system = { version = "4.0.0-dev", default-features = false, git = "https://github.com/paritytech/substrate.git", branch = "polkadot-v0.9.37" }
-<<<<<<< HEAD
 pallet-treasury = { default-features = false, git = "https://github.com/paritytech/substrate", branch = "polkadot-v0.9.37" }
-sp-core = { version = "7.0.0", git = "https://github.com/paritytech/substrate.git", branch = "polkadot-v0.9.37" }
-=======
 sp-core = { version = "7.0.0", default-features = false, git = "https://github.com/paritytech/substrate.git", branch = "polkadot-v0.9.37" }
->>>>>>> 6266ad6c
 sp-runtime = { version = "7.0.0", default-features = false, git = "https://github.com/paritytech/substrate.git", branch = "polkadot-v0.9.37" }
 sp-std = { version = "5.0.0", default-features = false, git = "https://github.com/paritytech/substrate.git", branch = "polkadot-v0.9.37" }
 
