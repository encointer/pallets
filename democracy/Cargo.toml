[package]
name = "pallet-encointer-democracy"
version = "5.0.0"
authors = ["Encointer Association <info@encointer.org>"]
edition = "2021"
description = "Democracy pallet for the Encointer blockchain runtime"
homepage = "https://encointer.org"
repository = "https://github.com/encointer/pallets"
license = "GPL-3.0-or-later"
publish = false

[dependencies]
log = { workspace = true }
parity-scale-codec = { workspace = true }
scale-info = { workspace = true }

# local deps
<<<<<<< HEAD
encointer-ceremonies = { package = "pallet-encointer-ceremonies", path = "../ceremonies", default-features = false, version = "2.0.0" }
encointer-communities = { package = "pallet-encointer-communities", path = "../communities", default-features = false, version = "2.0.0" }
encointer-primitives = { path = "../primitives", default-features = false, version = "2.0.0" }
encointer-reputation-commitments = { package = "pallet-encointer-reputation-commitments", path = "../reputation-commitments", default-features = false, version = "2.0.0" }
encointer-scheduler = { package = "pallet-encointer-scheduler", path = "../scheduler", default-features = false, version = "2.0.0" }
=======
encointer-primitives = { workspace = true }
pallet-encointer-ceremonies = { workspace = true }
pallet-encointer-communities = { workspace = true }
pallet-encointer-scheduler = { workspace = true }
>>>>>>> ad8cc437

# substrate deps
frame-support = { workspace = true }
frame-system = { workspace = true }
pallet-timestamp = { workspace = true }
sp-io = { workspace = true }
sp-runtime = { workspace = true }
sp-std = { workspace = true }

# benchmarking
frame-benchmarking = { workspace = true, optional = true }
sp-application-crypto = { workspace = true, optional = true }
sp-core = { workspace = true, optional = true }

[dev-dependencies]
approx = { workspace = true }
pallet-encointer-ceremonies = { workspace = true, features = ["mocks"] }
pallet-encointer-balances = { workspace = true }
itertools = { workspace = true }
rstest = { workspace = true }
sp-io = { workspace = true, features = ["std"] }
sp-keystore = { workspace = true }
test-utils = { workspace = true }

[features]
default = ["std"]
std = [
    "encointer-primitives/std",
    "frame-benchmarking/std",
    "frame-support/std",
    "frame-system/std",
    "log/std",
    "pallet-encointer-balances/std",
    "pallet-encointer-ceremonies/std",
    "pallet-encointer-communities/std",
    "pallet-encointer-scheduler/std",
    "pallet-timestamp/std",
    "parity-scale-codec/std",
    "scale-info/std",
    "sp-core/std",
    "sp-io/std",
    "sp-std/std",
]
runtime-benchmarks = [
    "frame-benchmarking",
    "frame-support/runtime-benchmarks",
    "frame-system/runtime-benchmarks",
    "pallet-encointer-balances/runtime-benchmarks",
    "pallet-encointer-ceremonies/runtime-benchmarks",
    "pallet-encointer-communities/runtime-benchmarks",
    "pallet-encointer-scheduler/runtime-benchmarks",
    "sp-application-crypto",
    "sp-core",
]
try-runtime = [
    "frame-system/try-runtime",
    "pallet-encointer-balances/try-runtime",
    "pallet-encointer-ceremonies/try-runtime",
    "pallet-encointer-communities/try-runtime",
    "pallet-encointer-scheduler/try-runtime",
]<|MERGE_RESOLUTION|>--- conflicted
+++ resolved
@@ -15,18 +15,11 @@
 scale-info = { workspace = true }
 
 # local deps
-<<<<<<< HEAD
-encointer-ceremonies = { package = "pallet-encointer-ceremonies", path = "../ceremonies", default-features = false, version = "2.0.0" }
-encointer-communities = { package = "pallet-encointer-communities", path = "../communities", default-features = false, version = "2.0.0" }
-encointer-primitives = { path = "../primitives", default-features = false, version = "2.0.0" }
-encointer-reputation-commitments = { package = "pallet-encointer-reputation-commitments", path = "../reputation-commitments", default-features = false, version = "2.0.0" }
-encointer-scheduler = { package = "pallet-encointer-scheduler", path = "../scheduler", default-features = false, version = "2.0.0" }
-=======
 encointer-primitives = { workspace = true }
 pallet-encointer-ceremonies = { workspace = true }
 pallet-encointer-communities = { workspace = true }
+encointer-reputation-commitments = {workspace = true}
 pallet-encointer-scheduler = { workspace = true }
->>>>>>> ad8cc437
 
 # substrate deps
 frame-support = { workspace = true }
