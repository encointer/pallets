[package]
name = "pallet-encointer-democracy"
<<<<<<< HEAD
version = "19.5.0"
=======
version = "20.4.0"
>>>>>>> 6df2c73e
authors = ["Encointer Association <info@encointer.org>"]
edition = "2021"
description = "Democracy pallet for the Encointer blockchain runtime"
homepage = "https://encointer.org"
repository = "https://github.com/encointer/pallets"
license = "GPL-3.0-or-later"

[lints]
workspace = true

[dependencies]
log = { workspace = true }
parity-scale-codec = { workspace = true }
scale-info = { workspace = true }

# local deps
encointer-primitives = { workspace = true }
pallet-encointer-ceremonies = { workspace = true }
pallet-encointer-communities = { workspace = true }
pallet-encointer-reputation-commitments = { workspace = true }
pallet-encointer-scheduler = { workspace = true }
pallet-encointer-treasuries = { workspace = true }

# substrate deps
frame-support = { workspace = true }
frame-system = { workspace = true }
pallet-timestamp = { workspace = true }
sp-core = { workspace = true }
sp-io = { workspace = true }
sp-runtime = { workspace = true }
sp-std = { workspace = true }

# benchmarking
frame-benchmarking = { workspace = true, optional = true }
sp-application-crypto = { workspace = true, optional = true }


[dev-dependencies]
approx = { workspace = true }
pallet-encointer-ceremonies = { workspace = true, features = ["mocks"] }
pallet-encointer-balances = { workspace = true }
itertools = { workspace = true }
rstest = { workspace = true }
sp-io = { workspace = true, features = ["std"] }
sp-keystore = { workspace = true }
test-utils = { workspace = true }

[features]
default = ["std"]
std = [
    "encointer-primitives/std",
    "frame-benchmarking/std",
    "frame-support/std",
    "frame-system/std",
    "log/std",
    "pallet-encointer-balances/std",
    "pallet-encointer-ceremonies/std",
    "pallet-encointer-communities/std",
    "pallet-encointer-scheduler/std",
    "pallet-timestamp/std",
    "parity-scale-codec/std",
    "scale-info/std",
    "sp-core/std",
    "sp-io/std",
    "sp-std/std",
    "pallet-encointer-reputation-commitments/std",
    "pallet-encointer-treasuries/std",
    "sp-application-crypto?/std",
    "sp-runtime/std",
]
runtime-benchmarks = [
    "frame-benchmarking",
    "frame-support/runtime-benchmarks",
    "frame-system/runtime-benchmarks",
    "pallet-encointer-balances/runtime-benchmarks",
    "pallet-encointer-ceremonies/runtime-benchmarks",
    "pallet-encointer-communities/runtime-benchmarks",
    "pallet-encointer-scheduler/runtime-benchmarks",
    "sp-application-crypto",
    "encointer-primitives/runtime-benchmarks",
    "frame-benchmarking/runtime-benchmarks",
    "pallet-encointer-reputation-commitments/runtime-benchmarks",
    "pallet-encointer-treasuries/runtime-benchmarks",
    "pallet-timestamp/runtime-benchmarks",
    "sp-runtime/runtime-benchmarks",
    "test-utils/runtime-benchmarks",
]
try-runtime = [
    "frame-system/try-runtime",
    "pallet-encointer-balances/try-runtime",
    "pallet-encointer-ceremonies/try-runtime",
    "pallet-encointer-communities/try-runtime",
    "pallet-encointer-scheduler/try-runtime",
    "encointer-primitives/try-runtime",
    "frame-support/try-runtime",
    "pallet-encointer-reputation-commitments/try-runtime",
    "pallet-encointer-treasuries/try-runtime",
    "pallet-timestamp/try-runtime",
    "sp-runtime/try-runtime",
    "test-utils/try-runtime",
]<|MERGE_RESOLUTION|>--- conflicted
+++ resolved
@@ -1,10 +1,6 @@
 [package]
 name = "pallet-encointer-democracy"
-<<<<<<< HEAD
-version = "19.5.0"
-=======
-version = "20.4.0"
->>>>>>> 6df2c73e
+version = "20.5.0"
 authors = ["Encointer Association <info@encointer.org>"]
 edition = "2021"
 description = "Democracy pallet for the Encointer blockchain runtime"
