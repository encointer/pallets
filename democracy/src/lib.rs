--- conflicted
+++ resolved
@@ -25,10 +25,10 @@
 	fixed::{transcendental::sqrt, types::U64F64},
 	scheduler::{CeremonyIndexType, CeremonyPhaseType},
 };
-<<<<<<< HEAD
+
 use frame_support::dispatch::DispatchErrorWithPostInfo;
 
-use encointer_scheduler::OnCeremonyPhaseChange;
+use pallet_encointer_scheduler::OnCeremonyPhaseChange;
 use frame_support::{
 	sp_runtime::{
 		traits::{CheckedAdd, CheckedDiv, CheckedSub},
@@ -36,10 +36,7 @@
 	},
 	traits::Get,
 };
-=======
-use frame_support::traits::Get;
-use pallet_encointer_scheduler::OnCeremonyPhaseChange;
->>>>>>> ad8cc437
+
 pub use weights::WeightInfo;
 
 #[cfg(not(feature = "std"))]
@@ -71,16 +68,10 @@
 	#[pallet::config]
 	pub trait Config:
 		frame_system::Config
-<<<<<<< HEAD
-		+ encointer_scheduler::Config
-		+ encointer_ceremonies::Config
-		+ encointer_communities::Config
-		+ encointer_reputation_commitments::Config
-=======
 		+ pallet_encointer_scheduler::Config
 		+ pallet_encointer_ceremonies::Config
 		+ pallet_encointer_communities::Config
->>>>>>> ad8cc437
+		+ pallet_encointer_reputation_commitments::Config
 	{
 		type RuntimeEvent: From<Event<Self>> + IsType<<Self as frame_system::Config>::RuntimeEvent>;
 
@@ -201,13 +192,8 @@
 			origin: OriginFor<T>,
 			proposal_action: ProposalAction,
 		) -> DispatchResultWithPostInfo {
-<<<<<<< HEAD
 			if Self::enactment_queue(proposal_action.clone().get_identifier()).is_some() {
-				return Err(Error::<T>::ProposalWaitingForEnactment.into())
-=======
-			if Self::enactment_queue(proposal_action.get_identifier()).is_some() {
 				return Err(Error::<T>::ProposalWaitingForEnactment.into());
->>>>>>> ad8cc437
 			}
 			let _sender = ensure_signed(origin)?;
 			let cindex = <pallet_encointer_scheduler::Pallet<T>>::current_ceremony_index();
@@ -303,9 +289,8 @@
 		fn relevant_cindexes(
 			start_cindex: CeremonyIndexType,
 		) -> Result<Vec<CeremonyIndexType>, Error<T>> {
-<<<<<<< HEAD
-			let reputation_lifetime = <encointer_ceremonies::Pallet<T>>::reputation_lifetime();
-			let cycle_duration = <encointer_scheduler::Pallet<T>>::get_cycle_duration();
+			let reputation_lifetime = <pallet_encointer_ceremonies::Pallet<T>>::reputation_lifetime();
+			let cycle_duration = <pallet_encointer_scheduler::Pallet<T>>::get_cycle_duration();
 			let proposal_lifetime = T::ProposalLifetime::get();
 			// ceil(proposal_lifetime / cycle_duration)
 			let proposal_lifetime_cycles: u64 = proposal_lifetime
@@ -321,16 +306,6 @@
 					.try_into()
 					.expect("this is a small number in cycles;qed"),
 			))..=(start_cindex.saturating_sub(2u32)))
-=======
-			let reputation_lifetime =
-				<pallet_encointer_ceremonies::Pallet<T>>::reputation_lifetime();
-			let proposal = Self::proposals(proposal_id).ok_or(Error::<T>::InexistentProposal)?;
-			Ok(((proposal
-				.start_cindex
-				.saturating_sub(reputation_lifetime)
-				.saturating_add(T::ProposalLifetimeCycles::get()))
-				..=(proposal.start_cindex.saturating_sub(2)))
->>>>>>> ad8cc437
 				.collect::<Vec<CeremonyIndexType>>())
 		}
 		/// Validates the reputations based on the following criteria and commits the reputations. Returns count of valid reputations.
@@ -354,14 +329,9 @@
 				Self::purpose_ids(proposal_id).ok_or(Error::<T>::InexistentProposal)?;
 
 			for community_ceremony in reputations {
-<<<<<<< HEAD
 				if !Self::relevant_cindexes(proposal.start_cindex)?.contains(&community_ceremony.1)
 				{
-					continue
-=======
-				if !Self::relevant_cindexes(proposal_id)?.contains(&community_ceremony.1) {
 					continue;
->>>>>>> ad8cc437
 				}
 
 				if let Some(cid) = maybe_cid {
@@ -369,15 +339,8 @@
 						continue;
 					}
 				}
-<<<<<<< HEAD
 
 				if <encointer_reputation_commitments::Pallet<T>>::do_commit_reputation(
-=======
-				if <VoteEntries<T>>::contains_key(proposal_id, (account_id, community_ceremony)) {
-					continue;
-				}
-				if <pallet_encointer_ceremonies::Pallet<T>>::validate_reputation(
->>>>>>> ad8cc437
 					account_id,
 					community_ceremony.0,
 					community_ceremony.1,
@@ -534,22 +497,14 @@
 					<encointer_communities::Pallet<T>>::do_update_demurrage(cid, demurrage)?;
 				},
 				ProposalAction::UpdateNominalIncome(cid, nominal_income) => {
-<<<<<<< HEAD
-					<encointer_communities::Pallet<T>>::do_update_nominal_income(
-=======
-					let _ = <pallet_encointer_communities::Pallet<T>>::do_update_nominal_income(
->>>>>>> ad8cc437
+					<pallet_encointer_communities::Pallet<T>>::do_update_nominal_income(
 						cid,
 						nominal_income,
 					)?;
 				},
 
 				ProposalAction::SetInactivityTimeout(inactivity_timeout) => {
-<<<<<<< HEAD
-					<encointer_ceremonies::Pallet<T>>::do_set_inactivity_timeout(
-=======
-					let _ = <pallet_encointer_ceremonies::Pallet<T>>::do_set_inactivity_timeout(
->>>>>>> ad8cc437
+					<pallet_. encointer_ceremonies::Pallet<T>>::do_set_inactivity_timeout(
 						inactivity_timeout,
 					)?;
 				},
